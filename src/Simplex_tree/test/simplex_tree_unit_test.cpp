#include <iostream>
#include <string>
#include <algorithm>
#include <utility> // std::pair, std::make_pair
#include <cmath> // float comparison
#include <limits>
#include <functional> // greater

#define BOOST_TEST_DYN_LINK
#define BOOST_TEST_MODULE "simplex_tree"
#include <boost/test/unit_test.hpp>
#include <boost/mpl/list.hpp>

//  ^
// /!\ Nothing else from Simplex_tree shall be included to test includes are well defined.
#include "gudhi/Simplex_tree.h"

using namespace Gudhi;

typedef boost::mpl::list<Simplex_tree<>, Simplex_tree<Simplex_tree_options_fast_persistence>> list_of_tested_variants;

const Vertex_handle DEFAULT_VERTEX_HANDLE = (const Vertex_handle) - 1;
const Filtration_value DEFAULT_FILTRATION_VALUE = (const Filtration_value) 0.0;

template<class typeST>
void test_empty_simplex_tree(typeST& tst) {
  BOOST_CHECK(tst.null_vertex() == DEFAULT_VERTEX_HANDLE);
  BOOST_CHECK(tst.filtration() == DEFAULT_FILTRATION_VALUE);
  BOOST_CHECK(tst.num_vertices() == (size_t) 0);
  BOOST_CHECK(tst.num_simplices() == (size_t) 0);
  typename typeST::Siblings* STRoot = tst.root();
  BOOST_CHECK(STRoot != nullptr);
  BOOST_CHECK(STRoot->oncles() == nullptr);
  BOOST_CHECK(STRoot->parent() == DEFAULT_VERTEX_HANDLE);
  BOOST_CHECK(tst.dimension() == -1);
}

template<class typeST>
void test_iterators_on_empty_simplex_tree(typeST& tst) {
  std::cout << "Iterator on vertices: " << std::endl;
  for (auto vertex : tst.complex_vertex_range()) {
    std::cout << "vertice:" << vertex << std::endl;
    BOOST_CHECK(false); // shall be empty
  }
  std::cout << "Iterator on simplices: " << std::endl;
  for (auto simplex : tst.complex_simplex_range()) {
    BOOST_CHECK(simplex != simplex); // shall be empty - to remove warning of non-used simplex
  }

  std::cout
      << "Iterator on Simplices in the filtration, with [filtration value]:"
      << std::endl;
  for (auto f_simplex : tst.filtration_simplex_range()) {
    BOOST_CHECK(false); // shall be empty
    std::cout << "test_iterators_on_empty_simplex_tree - filtration="
        << tst.filtration(f_simplex) << std::endl;
  }
}

BOOST_AUTO_TEST_CASE_TEMPLATE(simplex_tree_when_empty, typeST, list_of_tested_variants) {
  typedef std::pair<typename typeST::Simplex_handle, bool> typePairSimplexBool;
  typedef std::vector<Vertex_handle> typeVectorVertex;

  std::cout << "********************************************************************" << std::endl;
  std::cout << "TEST OF DEFAULT CONSTRUCTOR" << std::endl;
  typeST st;

  test_empty_simplex_tree(st);

  test_iterators_on_empty_simplex_tree(st);
  // TEST OF EMPTY INSERTION
  std::cout << "TEST OF EMPTY INSERTION" << std::endl;
  typeVectorVertex simplexVectorEmpty;
  BOOST_CHECK(simplexVectorEmpty.empty() == true);
  typePairSimplexBool returnEmptyValue = st.insert_simplex(simplexVectorEmpty,
                                                           DEFAULT_FILTRATION_VALUE);
  BOOST_CHECK(returnEmptyValue.first == typename typeST::Simplex_handle(nullptr));
  BOOST_CHECK(returnEmptyValue.second == true);

  test_empty_simplex_tree(st);

  test_iterators_on_empty_simplex_tree(st);
}

bool AreAlmostTheSame(float a, float b) {
  return std::fabs(a - b) < std::numeric_limits<float>::epsilon();
}

BOOST_AUTO_TEST_CASE_TEMPLATE(simplex_tree_from_file, typeST, list_of_tested_variants) {
  // TEST OF INSERTION
  std::cout << "********************************************************************" << std::endl;
  std::cout << "TEST OF SIMPLEX TREE FROM A FILE" << std::endl;
  typeST st;

  std::string inputFile("simplex_tree_for_unit_test.txt");
  std::ifstream simplex_tree_stream(inputFile.c_str());
  simplex_tree_stream >> st;

  // Display the Simplex_tree
  std::cout << "The complex contains " << st.num_simplices() << " simplices" << std::endl;
  std::cout << "   - dimension " << st.dimension() << "   - filtration " << st.filtration() << std::endl;

  // Check
  BOOST_CHECK(st.num_simplices() == 143353);
  BOOST_CHECK(st.dimension() == 3);
  BOOST_CHECK(AreAlmostTheSame(st.filtration(), 0.4));

  int previous_size = 0;
  for (auto f_simplex : st.filtration_simplex_range()) {
    // Size of simplex
    int size = 0;
    for (auto vertex : st.simplex_vertex_range(f_simplex)) {
      // Remove warning
      (void) vertex;
      size++;
    }
    BOOST_CHECK(AreAlmostTheSame(st.filtration(f_simplex), (0.1 * size))); // Specific test: filtration = 0.1 * simplex_size
    BOOST_CHECK(previous_size <= size); // Check list is sorted (because of sorted filtrations in simplex_tree.txt)
    previous_size = size;
  }
  simplex_tree_stream.close();
}

template<class typeST, class typeSimplex>
void test_simplex_tree_contains(typeST& simplexTree, typeSimplex& simplex, int pos) {
  auto f_simplex = simplexTree.filtration_simplex_range().begin() + pos;

  std::cout << "test_simplex_tree_contains - filtration=" << simplexTree.filtration(*f_simplex) << "||" << simplex.second << std::endl;
  BOOST_CHECK(AreAlmostTheSame(simplexTree.filtration(*f_simplex), simplex.second));

  int simplexIndex = simplex.first.size() - 1;
  std::sort(simplex.first.begin(), simplex.first.end()); // if the simplex wasn't sorted, the next test could fail
  for (auto vertex : simplexTree.simplex_vertex_range(*f_simplex)) {
    std::cout << "test_simplex_tree_contains - vertex=" << vertex << "||" << simplex.first.at(simplexIndex) << std::endl;
    BOOST_CHECK(vertex == simplex.first.at(simplexIndex));
    BOOST_CHECK(simplexIndex >= 0);
    simplexIndex--;
  }
}

template<class typeST, class typePairSimplexBool>
void test_simplex_tree_insert_returns_true(const typePairSimplexBool& returnValue) {
  BOOST_CHECK(returnValue.second == true);
  typename typeST::Simplex_handle shReturned = returnValue.first; // Simplex_handle = boost::container::flat_map< Vertex_handle, Node >::iterator
  BOOST_CHECK(shReturned != typename typeST::Simplex_handle(nullptr));
}

// Global variables
Filtration_value max_fil = DEFAULT_FILTRATION_VALUE;
int dim_max = -1;

template<class typeST, class Filtration_value>
void set_and_test_simplex_tree_dim_fil(typeST& simplexTree, int vectorSize, const Filtration_value& fil) {
  if (vectorSize > dim_max + 1) {
    dim_max = vectorSize - 1;
    simplexTree.set_dimension(dim_max);
    std::cout << "   set_and_test_simplex_tree_dim_fil - dim_max=" << dim_max
        << std::endl;
  }
  if (fil > max_fil) {
    max_fil = fil;
    simplexTree.set_filtration(max_fil);
    std::cout << "   set_and_test_simplex_tree_dim_fil - max_fil=" << max_fil
        << std::endl;
  }

  BOOST_CHECK(simplexTree.dimension() == dim_max);
  BOOST_CHECK(AreAlmostTheSame(simplexTree.filtration(), max_fil));

  // Another way to count simplices:
  size_t num_simp = 0;
  for (auto f_simplex : simplexTree.complex_simplex_range()) {
    // Remove warning
    (void) f_simplex;
    num_simp++;
  }

  BOOST_CHECK(simplexTree.num_simplices() == num_simp);
}

BOOST_AUTO_TEST_CASE_TEMPLATE(simplex_tree_insertion, typeST, list_of_tested_variants) {
  typedef std::pair<typename typeST::Simplex_handle, bool> typePairSimplexBool;
  typedef std::vector<Vertex_handle> typeVectorVertex;
  typedef std::pair<typeVectorVertex, Filtration_value> typeSimplex;
  const Filtration_value FIRST_FILTRATION_VALUE = 0.1;
  const Filtration_value SECOND_FILTRATION_VALUE = 0.2;
  const Filtration_value THIRD_FILTRATION_VALUE = 0.3;
  const Filtration_value FOURTH_FILTRATION_VALUE = 0.4;
  // reset since we run the test several times
  dim_max = -1;
  max_fil = DEFAULT_FILTRATION_VALUE;

  // TEST OF INSERTION
  std::cout << "********************************************************************" << std::endl;
  std::cout << "TEST OF INSERTION" << std::endl;
  typeST st;

  // ++ FIRST
  std::cout << "   - INSERT 0" << std::endl;
  typeVectorVertex firstSimplexVector{0};
  BOOST_CHECK(firstSimplexVector.size() == 1);
  typeSimplex firstSimplex = std::make_pair(firstSimplexVector, Filtration_value(FIRST_FILTRATION_VALUE));
  typePairSimplexBool returnValue = st.insert_simplex(firstSimplex.first, firstSimplex.second);

  test_simplex_tree_insert_returns_true<typeST>(returnValue);
  set_and_test_simplex_tree_dim_fil(st, firstSimplexVector.size(), firstSimplex.second);
  BOOST_CHECK(st.num_vertices() == (size_t) 1);

  // ++ SECOND
  std::cout << "   - INSERT 1" << std::endl;
  typeVectorVertex secondSimplexVector{1};
  BOOST_CHECK(secondSimplexVector.size() == 1);
  typeSimplex secondSimplex = std::make_pair(secondSimplexVector, Filtration_value(FIRST_FILTRATION_VALUE));
  returnValue = st.insert_simplex(secondSimplex.first, secondSimplex.second);

  test_simplex_tree_insert_returns_true<typeST>(returnValue);
  set_and_test_simplex_tree_dim_fil(st, secondSimplexVector.size(), secondSimplex.second);
  BOOST_CHECK(st.num_vertices() == (size_t) 2);

  // ++ THIRD
  std::cout << "   - INSERT (0,1)" << std::endl;
  typeVectorVertex thirdSimplexVector{0, 1};
  BOOST_CHECK(thirdSimplexVector.size() == 2);
  typeSimplex thirdSimplex = std::make_pair(thirdSimplexVector, Filtration_value(SECOND_FILTRATION_VALUE));
  returnValue = st.insert_simplex(thirdSimplex.first, thirdSimplex.second);

  test_simplex_tree_insert_returns_true<typeST>(returnValue);
  set_and_test_simplex_tree_dim_fil(st, thirdSimplexVector.size(), thirdSimplex.second);
  BOOST_CHECK(st.num_vertices() == (size_t) 2); // Not incremented !!

  // ++ FOURTH
  std::cout << "   - INSERT 2" << std::endl;
  typeVectorVertex fourthSimplexVector{2};
  BOOST_CHECK(fourthSimplexVector.size() == 1);
  typeSimplex fourthSimplex = std::make_pair(fourthSimplexVector, Filtration_value(FIRST_FILTRATION_VALUE));
  returnValue = st.insert_simplex(fourthSimplex.first, fourthSimplex.second);

  test_simplex_tree_insert_returns_true<typeST>(returnValue);
  set_and_test_simplex_tree_dim_fil(st, fourthSimplexVector.size(), fourthSimplex.second);
  BOOST_CHECK(st.num_vertices() == (size_t) 3);

  // ++ FIFTH
  std::cout << "   - INSERT (2,0)" << std::endl;
  typeVectorVertex fifthSimplexVector{2, 0};
  BOOST_CHECK(fifthSimplexVector.size() == 2);
  typeSimplex fifthSimplex = std::make_pair(fifthSimplexVector, Filtration_value(SECOND_FILTRATION_VALUE));
  returnValue = st.insert_simplex(fifthSimplex.first, fifthSimplex.second);

  test_simplex_tree_insert_returns_true<typeST>(returnValue);
  set_and_test_simplex_tree_dim_fil(st, fifthSimplexVector.size(), fifthSimplex.second);
  BOOST_CHECK(st.num_vertices() == (size_t) 3); // Not incremented !!

  // ++ SIXTH
  std::cout << "   - INSERT (2,1)" << std::endl;
  typeVectorVertex sixthSimplexVector{2, 1};
  BOOST_CHECK(sixthSimplexVector.size() == 2);
  typeSimplex sixthSimplex = std::make_pair(sixthSimplexVector, Filtration_value(SECOND_FILTRATION_VALUE));
  returnValue = st.insert_simplex(sixthSimplex.first, sixthSimplex.second);

  test_simplex_tree_insert_returns_true<typeST>(returnValue);
  set_and_test_simplex_tree_dim_fil(st, sixthSimplexVector.size(), sixthSimplex.second);
  BOOST_CHECK(st.num_vertices() == (size_t) 3); // Not incremented !!

  // ++ SEVENTH
  std::cout << "   - INSERT (2,1,0)" << std::endl;
  typeVectorVertex seventhSimplexVector{2, 1, 0};
  BOOST_CHECK(seventhSimplexVector.size() == 3);
  typeSimplex seventhSimplex = std::make_pair(seventhSimplexVector, Filtration_value(THIRD_FILTRATION_VALUE));
  returnValue = st.insert_simplex(seventhSimplex.first, seventhSimplex.second);

  test_simplex_tree_insert_returns_true<typeST>(returnValue);
  set_and_test_simplex_tree_dim_fil(st, seventhSimplexVector.size(), seventhSimplex.second);
  BOOST_CHECK(st.num_vertices() == (size_t) 3); // Not incremented !!

  // ++ EIGHTH
  std::cout << "   - INSERT 3" << std::endl;
  typeVectorVertex eighthSimplexVector{3};
  BOOST_CHECK(eighthSimplexVector.size() == 1);
  typeSimplex eighthSimplex = std::make_pair(eighthSimplexVector, Filtration_value(FIRST_FILTRATION_VALUE));
  returnValue = st.insert_simplex(eighthSimplex.first, eighthSimplex.second);

  test_simplex_tree_insert_returns_true<typeST>(returnValue);
  set_and_test_simplex_tree_dim_fil(st, eighthSimplexVector.size(), eighthSimplex.second);
  BOOST_CHECK(st.num_vertices() == (size_t) 4);

  // ++ NINETH
  std::cout << "   - INSERT (3,0)" << std::endl;
  typeVectorVertex ninethSimplexVector{3, 0};
  BOOST_CHECK(ninethSimplexVector.size() == 2);
  typeSimplex ninethSimplex = std::make_pair(ninethSimplexVector, Filtration_value(SECOND_FILTRATION_VALUE));
  returnValue = st.insert_simplex(ninethSimplex.first, ninethSimplex.second);

  test_simplex_tree_insert_returns_true<typeST>(returnValue);
  set_and_test_simplex_tree_dim_fil(st, ninethSimplexVector.size(), ninethSimplex.second);
  BOOST_CHECK(st.num_vertices() == (size_t) 4); // Not incremented !!

  // ++ TENTH
  std::cout << "   - INSERT 0 (already inserted)" << std::endl;
  typeVectorVertex tenthSimplexVector{0};
  BOOST_CHECK(tenthSimplexVector.size() == 1);
  // With a different filtration value
  typeSimplex tenthSimplex = std::make_pair(tenthSimplexVector, Filtration_value(FOURTH_FILTRATION_VALUE));
  returnValue = st.insert_simplex(tenthSimplex.first, tenthSimplex.second);

  BOOST_CHECK(returnValue.second == false);
  typename typeST::Simplex_handle shReturned = returnValue.first; // Simplex_handle = boost::container::flat_map< Vertex_handle, Node >::iterator
  BOOST_CHECK(shReturned == typename typeST::Simplex_handle(nullptr));
  BOOST_CHECK(st.num_vertices() == (size_t) 4); // Not incremented !!
  BOOST_CHECK(st.dimension() == dim_max);
  BOOST_CHECK(AreAlmostTheSame(st.filtration(), max_fil));

  // ++ ELEVENTH
  std::cout << "   - INSERT (2,1,0) (already inserted)" << std::endl;
  typeVectorVertex eleventhSimplexVector{2, 1, 0};
  BOOST_CHECK(eleventhSimplexVector.size() == 3);
  typeSimplex eleventhSimplex = std::make_pair(eleventhSimplexVector, Filtration_value(FOURTH_FILTRATION_VALUE));
  returnValue = st.insert_simplex(eleventhSimplex.first, eleventhSimplex.second);

  BOOST_CHECK(returnValue.second == false);
  shReturned = returnValue.first; // Simplex_handle = boost::container::flat_map< Vertex_handle, Node >::iterator
  BOOST_CHECK(shReturned == typename typeST::Simplex_handle(nullptr));
  BOOST_CHECK(st.num_vertices() == (size_t) 4); // Not incremented !!
  BOOST_CHECK(st.dimension() == dim_max);
  BOOST_CHECK(AreAlmostTheSame(st.filtration(), max_fil));

  /* Inserted simplex:        */
  /*    1                     */
  /*    o                     */
  /*   /X\                    */
  /*  o---o---o               */
  /*  2   0   3               */

  //   [0.1] 0
  //   [0.1] 1
  //   [0.1] 2
  //   [0.1] 3
  //   [0.2] 1 0
  //   [0.2] 2 0
  //   [0.2] 2 1
  //   [0.2] 3 0
  //   [0.3] 2 1 0
  //  !! Be careful, simplex are sorted by filtration value on insertion !!
  std::cout << "simplex_tree_insertion - first - 0" << std::endl;
  test_simplex_tree_contains(st, firstSimplex, 0); // (0) -> 0
  std::cout << "simplex_tree_insertion - second - 1" << std::endl;
  test_simplex_tree_contains(st, secondSimplex, 1); // (1) -> 1
  std::cout << "simplex_tree_insertion - third - 4" << std::endl;
  test_simplex_tree_contains(st, thirdSimplex, 4); // (0,1) -> 4
  std::cout << "simplex_tree_insertion - fourth - 2" << std::endl;
  test_simplex_tree_contains(st, fourthSimplex, 2); // (2) -> 2
  std::cout << "simplex_tree_insertion - fifth - 5" << std::endl;
  test_simplex_tree_contains(st, fifthSimplex, 5); // (2,0) -> 5
  std::cout << "simplex_tree_insertion - sixth - 6" << std::endl;
  test_simplex_tree_contains(st, sixthSimplex, 6); //(2,1) -> 6
  std::cout << "simplex_tree_insertion - seventh - 8" << std::endl;
  test_simplex_tree_contains(st, seventhSimplex, 8); // (2,1,0) -> 8
  std::cout << "simplex_tree_insertion - eighth - 3" << std::endl;
  test_simplex_tree_contains(st, eighthSimplex, 3); // (3) -> 3
  std::cout << "simplex_tree_insertion - nineth - 7" << std::endl;
  test_simplex_tree_contains(st, ninethSimplex, 7); // (3,0) -> 7

  // Display the Simplex_tree - Can not be done in the middle of 2 inserts
  std::cout << "The complex contains " << st.num_simplices() << " simplices" << std::endl;
  std::cout << "   - dimension " << st.dimension() << "   - filtration " << st.filtration() << std::endl;
  std::cout << "Iterator on Simplices in the filtration, with [filtration value]:" << std::endl;
  for (auto f_simplex : st.filtration_simplex_range()) {
    std::cout << "   " << "[" << st.filtration(f_simplex) << "] ";
    for (auto vertex : st.simplex_vertex_range(f_simplex)) {
      std::cout << (int) vertex << " ";
    }
    std::cout << std::endl;
  }

}

<<<<<<< HEAD
bool sort_in_decr_order(Vertex_handle i, Vertex_handle j) {
  return (i > j);
}

BOOST_AUTO_TEST_CASE(NSimplexAndSubfaces_tree_insertion) {
=======
BOOST_AUTO_TEST_CASE_TEMPLATE(NSimplexAndSubfaces_tree_insertion, typeST, list_of_tested_variants) {
  typedef std::pair<typename typeST::Simplex_handle, bool> typePairSimplexBool;
  typedef std::vector<Vertex_handle> typeVectorVertex;
  typedef std::pair<typeVectorVertex, Filtration_value> typeSimplex;
>>>>>>> 9aa92aa2
  std::cout << "********************************************************************" << std::endl;
  std::cout << "TEST OF RECURSIVE INSERTION" << std::endl;
  typeST st;
  typePairSimplexBool returnValue;
  int position = 0;

  // ++ FIRST
  std::cout << "   - INSERT (2,1,0)" << std::endl;
  typeVectorVertex SimplexVector1{2, 1, 0};
  BOOST_CHECK(SimplexVector1.size() == 3);
  returnValue = st.insert_simplex_and_subfaces(SimplexVector1);

  BOOST_CHECK(st.num_vertices() == (size_t) 3); // +3 (2, 1 and 0 are not existing)

  // Check it is well inserted
  BOOST_CHECK(true == returnValue.second);
  position = 0;
  std::sort(SimplexVector1.begin(), SimplexVector1.end(), std::greater<Vertex_handle>());
  for (auto vertex : st.simplex_vertex_range(returnValue.first)) {
    // Check returned Simplex_handle
    std::cout << "vertex = " << vertex << " | vector[" << position << "] = " << SimplexVector1[position] << std::endl;
    BOOST_CHECK(vertex == SimplexVector1[position]);
    position++;
  }

  // ++ SECOND
  std::cout << "   - INSERT 3" << std::endl;
  typeVectorVertex SimplexVector2{3};
  BOOST_CHECK(SimplexVector2.size() == 1);
  returnValue = st.insert_simplex_and_subfaces(SimplexVector2);

  BOOST_CHECK(st.num_vertices() == (size_t) 4); // +1 (3 is not existing)

  // Check it is well inserted
  BOOST_CHECK(true == returnValue.second);
  position = 0;
  std::sort(SimplexVector2.begin(), SimplexVector2.end(), std::greater<Vertex_handle>());
  for (auto vertex : st.simplex_vertex_range(returnValue.first)) {
    // Check returned Simplex_handle
    std::cout << "vertex = " << vertex << " | vector[" << position << "] = " << SimplexVector2[position] << std::endl;
    BOOST_CHECK(vertex == SimplexVector2[position]);
    position++;
  }

  // ++ THIRD
  std::cout << "   - INSERT (0,3)" << std::endl;
  typeVectorVertex SimplexVector3{3, 0};
  BOOST_CHECK(SimplexVector3.size() == 2);
  returnValue = st.insert_simplex_and_subfaces(SimplexVector3);

  BOOST_CHECK(st.num_vertices() == (size_t) 4); // Not incremented (all are existing)

  // Check it is well inserted
  BOOST_CHECK(true == returnValue.second);
  position = 0;
  std::sort(SimplexVector3.begin(), SimplexVector3.end(), std::greater<Vertex_handle>());
  for (auto vertex : st.simplex_vertex_range(returnValue.first)) {
    // Check returned Simplex_handle
    std::cout << "vertex = " << vertex << " | vector[" << position << "] = " << SimplexVector3[position] << std::endl;
    BOOST_CHECK(vertex == SimplexVector3[position]);
    position++;
  }

  // ++ FOURTH
  std::cout << "   - INSERT (1,0) (already inserted)" << std::endl;
  typeVectorVertex SimplexVector4{1, 0};
  BOOST_CHECK(SimplexVector4.size() == 2);
  returnValue = st.insert_simplex_and_subfaces(SimplexVector4);

  BOOST_CHECK(st.num_vertices() == (size_t) 4); // Not incremented (all are existing)

  // Check it was not inserted (already there from {2,1,0} insertion)
  BOOST_CHECK(false == returnValue.second);

  // ++ FIFTH
  std::cout << "   - INSERT (3,4,5)" << std::endl;
  typeVectorVertex SimplexVector5{3, 4, 5};
  BOOST_CHECK(SimplexVector5.size() == 3);
  returnValue = st.insert_simplex_and_subfaces(SimplexVector5);

  BOOST_CHECK(st.num_vertices() == (size_t) 6);

  // Check it is well inserted
  BOOST_CHECK(true == returnValue.second);
  position = 0;
  std::sort(SimplexVector5.begin(), SimplexVector5.end(), std::greater<Vertex_handle>());
  for (auto vertex : st.simplex_vertex_range(returnValue.first)) {
    // Check returned Simplex_handle
    std::cout << "vertex = " << vertex << " | vector[" << position << "] = " << SimplexVector5[position] << std::endl;
    BOOST_CHECK(vertex == SimplexVector5[position]);
    position++;
  }

  // ++ SIXTH
  std::cout << "   - INSERT (0,1,6,7)" << std::endl;
  typeVectorVertex SimplexVector6{0, 1, 6, 7};
  BOOST_CHECK(SimplexVector6.size() == 4);
  returnValue = st.insert_simplex_and_subfaces(SimplexVector6);

  BOOST_CHECK(st.num_vertices() == (size_t) 8); // +2 (6 and 7 are not existing - 0 and 1 are already existing)

  // Check it is well inserted
  BOOST_CHECK(true == returnValue.second);
  position = 0;
  std::sort(SimplexVector6.begin(), SimplexVector6.end(), std::greater<Vertex_handle>());
  for (auto vertex : st.simplex_vertex_range(returnValue.first)) {
    // Check returned Simplex_handle
    std::cout << "vertex = " << vertex << " | vector[" << position << "] = " << SimplexVector6[position] << std::endl;
    BOOST_CHECK(vertex == SimplexVector6[position]);
    position++;
  }

  /* Inserted simplex:        */
  /*    1   6                 */
  /*    o---o                 */
  /*   /X\7/                  */
  /*  o---o---o---o           */
  /*  2   0   3\X/4           */
  /*            o             */
  /*            5             */
  /*                          */
  /* In other words:          */
  /*   A facet [2,1,0]        */
  /*   An edge [0,3]          */
  /*   A facet [3,4,5]        */
  /*   A cell  [0,1,6,7]      */

  // ------------------------------------------------------------------------------------------------------------------
  // Find in the simplex_tree
  // ------------------------------------------------------------------------------------------------------------------
  typeVectorVertex simpleSimplexVector{1};
  typename typeST::Simplex_handle simplexFound = st.find(simpleSimplexVector);
  std::cout << "**************IS THE SIMPLEX {1} IN THE SIMPLEX TREE ?\n";
  if (simplexFound != st.null_simplex())
    std::cout << "***+ YES IT IS!\n";
  else
    std::cout << "***- NO IT ISN'T\n";
  // Check it is found
  BOOST_CHECK(simplexFound != st.null_simplex());

  typeVectorVertex unknownSimplexVector{15};
  simplexFound = st.find(unknownSimplexVector);
  std::cout << "**************IS THE SIMPLEX {15} IN THE SIMPLEX TREE ?\n";
  if (simplexFound != st.null_simplex())
    std::cout << "***+ YES IT IS!\n";
  else
    std::cout << "***- NO IT ISN'T\n";
  // Check it is NOT found
  BOOST_CHECK(simplexFound == st.null_simplex());

  simplexFound = st.find(SimplexVector6);
  std::cout << "**************IS THE SIMPLEX {0,1,6,7} IN THE SIMPLEX TREE ?\n";
  if (simplexFound != st.null_simplex())
    std::cout << "***+ YES IT IS!\n";
  else
    std::cout << "***- NO IT ISN'T\n";
  // Check it is found
  BOOST_CHECK(simplexFound != st.null_simplex());

  typeVectorVertex otherSimplexVector{1, 15};
  simplexFound = st.find(otherSimplexVector);
  std::cout << "**************IS THE SIMPLEX {15,1} IN THE SIMPLEX TREE ?\n";
  if (simplexFound != st.null_simplex())
    std::cout << "***+ YES IT IS!\n";
  else
    std::cout << "***- NO IT ISN'T\n";
  // Check it is NOT found
  BOOST_CHECK(simplexFound == st.null_simplex());

  typeVectorVertex invSimplexVector{1, 2, 0};
  simplexFound = st.find(invSimplexVector);
  std::cout << "**************IS THE SIMPLEX {1,2,0} IN THE SIMPLEX TREE ?\n";
  if (simplexFound != st.null_simplex())
    std::cout << "***+ YES IT IS!\n";
  else
    std::cout << "***- NO IT ISN'T\n";
  // Check it is found
  BOOST_CHECK(simplexFound != st.null_simplex());

  // Display the Simplex_tree - Can not be done in the middle of 2 inserts
  std::cout << "The complex contains " << st.num_simplices() << " simplices" << std::endl;
  std::cout << "   - dimension " << st.dimension() << "   - filtration " << st.filtration() << std::endl;
  std::cout << "Iterator on Simplices in the filtration, with [filtration value]:" << std::endl;
  for (auto f_simplex : st.filtration_simplex_range()) {
    std::cout << "   " << "[" << st.filtration(f_simplex) << "] ";
    for (auto vertex : st.simplex_vertex_range(f_simplex)) {
      std::cout << (int) vertex << " ";
    }
    std::cout << std::endl;
  }
}

template<class typeST, class Vertex_handle>
void test_cofaces(typeST& st, const std::vector<Vertex_handle>& expected, int dim, const std::vector<typename typeST::Simplex_handle>& res) {
  typename typeST::Cofaces_simplex_range cofaces;
  if (dim == 0)
    cofaces = st.star_simplex_range(st.find(expected));
  else
    cofaces = st.cofaces_simplex_range(st.find(expected), dim);
  for (auto simplex = cofaces.begin(); simplex != cofaces.end(); ++simplex) {
    typename typeST::Simplex_vertex_range rg = st.simplex_vertex_range(*simplex);
    for (auto vertex = rg.begin(); vertex != rg.end(); ++vertex) {
      std::cout << "(" << *vertex << ")";
    }
    std::cout << std::endl;
    BOOST_CHECK(std::find(res.begin(), res.end(), *simplex) != res.end());
  }
}

BOOST_AUTO_TEST_CASE_TEMPLATE(coface_on_simplex_tree, typeST, list_of_tested_variants) {
  typedef std::vector<Vertex_handle> typeVectorVertex;
  std::cout << "********************************************************************" << std::endl;
  std::cout << "TEST COFACE ALGORITHM" << std::endl;
  typeST st;

  typeVectorVertex SimplexVector{2, 1, 0};
  st.insert_simplex_and_subfaces(SimplexVector);

  SimplexVector = {3, 0};
  st.insert_simplex_and_subfaces(SimplexVector);

  SimplexVector = {3, 4, 5};
  st.insert_simplex_and_subfaces(SimplexVector);

  SimplexVector = {0, 1, 6, 7};
  st.insert_simplex_and_subfaces(SimplexVector);

  /* Inserted simplex:        */
  /*    1   6                 */
  /*    o---o                 */
  /*   /X\7/                  */
  /*  o---o---o---o           */
  /*  2   0   3\X/4           */
  /*            o             */
  /*            5             */

  // FIXME
  st.set_dimension(3);

  std::vector<Vertex_handle> simplex_result;
  std::vector<typename typeST::Simplex_handle> result;
  std::cout << "First test - Star of (3):" << std::endl;

  simplex_result = {3};
  result.push_back(st.find(simplex_result));

  simplex_result = {3, 0};
  result.push_back(st.find(simplex_result));

  simplex_result = {4, 3};
  result.push_back(st.find(simplex_result));

  simplex_result = {5, 4, 3};
  result.push_back(st.find(simplex_result));

  simplex_result = {5, 3};
  result.push_back(st.find(simplex_result));
  simplex_result.clear();

  std::vector<Vertex_handle> vertex = {3};
  test_cofaces(st, vertex, 0, result);
  vertex.clear();
  result.clear();

  vertex.push_back(1);
  vertex.push_back(7);
  std::cout << "Second test - Star of (1,7): " << std::endl;

  simplex_result = {7, 1};
  result.push_back(st.find(simplex_result));

  simplex_result = {7, 6, 1, 0};
  result.push_back(st.find(simplex_result));

  simplex_result = {7, 1, 0};
  result.push_back(st.find(simplex_result));

  simplex_result = {7, 6, 1};
  result.push_back(st.find(simplex_result));

  test_cofaces(st, vertex, 0, result);
  result.clear();

  std::cout << "Third test - 2-dimension Cofaces of simplex(1,7) : " << std::endl;

  simplex_result = {7, 1, 0};
  result.push_back(st.find(simplex_result));

  simplex_result = {7, 6, 1};
  result.push_back(st.find(simplex_result));

  test_cofaces(st, vertex, 1, result);
  result.clear();

  std::cout << "Cofaces with a codimension too high (codimension + vetices > tree.dimension) :" << std::endl;
  test_cofaces(st, vertex, 5, result);

  //std::cout << "Cofaces with an empty codimension" << std::endl;
  //test_cofaces(st, vertex, -1, result);
  //    std::cout << "Cofaces in an empty simplex tree" << std::endl;
  //   typeST empty_tree;
  //    test_cofaces(empty_tree, vertex, 1, result);
  //std::cout << "Cofaces of an empty simplex" << std::endl;
  //vertex.clear();
  // test_cofaces(st, vertex, 1, result);

}

BOOST_AUTO_TEST_CASE_TEMPLATE(copy_move_on_simplex_tree, typeST, list_of_tested_variants) {
  typedef std::vector<Vertex_handle> typeVectorVertex;
  std::cout << "********************************************************************" << std::endl;
  std::cout << "TEST COPY MOVE CONSTRUCTORS" << std::endl;
  typeST st;

  typeVectorVertex SimplexVector{2, 1, 0};
  st.insert_simplex_and_subfaces(SimplexVector);

  SimplexVector = {3, 0};
  st.insert_simplex_and_subfaces(SimplexVector);

  SimplexVector = {3, 4, 5};
  st.insert_simplex_and_subfaces(SimplexVector);

  SimplexVector = {0, 1, 6, 7};
  st.insert_simplex_and_subfaces(SimplexVector);

  /* Inserted simplex:        */
  /*    1   6                 */
  /*    o---o                 */
  /*   /X\7/                  */
  /*  o---o---o---o           */
  /*  2   0   3\X/4           */
  /*            o             */
  /*            5             */

  // FIXME
  st.set_dimension(3);

  std::cout << "Printing st - address = " << &st << std::endl;

  // Copy constructor  
  typeST st_copy = st;
  std::cout << "Printing a copy of st - address = " << &st_copy << std::endl;

  // Check the data are the same
  BOOST_CHECK(st == st_copy);
  // Check there is a new simplex tree reference
  BOOST_CHECK(&st != &st_copy);

  // Move constructor  
  typeST st_move = std::move(st);
  std::cout << "Printing a move of st - address = " << &st_move << std::endl;

  // Check the data are the same
  BOOST_CHECK(st_move == st_copy);
  // Check there is a new simplex tree reference
  BOOST_CHECK(&st_move != &st_copy);
  BOOST_CHECK(&st_move != &st);

  typeST st_empty;
  // Check st has been emptied by the move
  BOOST_CHECK(st == st_empty);
  BOOST_CHECK(st.filtration() == 0);
  BOOST_CHECK(st.dimension() == -1);
  BOOST_CHECK(st.num_simplices() == 0);
  BOOST_CHECK(st.num_vertices() == (size_t) 0);

  std::cout << "Printing st once again- address = " << &st << std::endl;
}

<<<<<<< HEAD
BOOST_AUTO_TEST_CASE(make_filtration_non_decreasing) {
  std::cout << "********************************************************************" << std::endl;
  std::cout << "MAKE FILTRATION NON DECREASING" << std::endl;
  typeST st;

  st.insert_simplex_and_subfaces({2, 1, 0}, 4.0);
  st.insert_simplex_and_subfaces({3, 0}, 3.0);
  st.insert_simplex_and_subfaces({3, 4, 5}, 2.0);
  // Because of non decreasing property of simplex tree, { 0 } , { 1 } and { 0, 1 } are going to be set from value 4.0
  // to 1.0
  st.insert_simplex_and_subfaces({0, 1, 6, 7}, 1.0);

  /* Inserted simplex:        */
  /*    1   6                 */
  /*    o---o                 */
  /*   /X\7/                  */
  /*  o---o---o---o           */
  /*  2   0   3\X/4           */
  /*            o             */
  /*            5             */

  // FIXME
  st.set_dimension(3);

  // Copy constructor  
  typeST st_copy = st;

  // Check default insertion ensures the filtration values are non decreasing
  BOOST_CHECK(!st.make_filtration_non_decreasing());
  // Check the simplex tree is not modified by the function
  BOOST_CHECK(st == st_copy);

  // Make { 0, 1 } decreasing
  st.assign_filtration(st.find({0, 1}), 0.5);
  // Make { 1, 6, 7 } decreasing
  st.assign_filtration(st.find({1, 6, 7}), 0.4);
  // Make { 3, 4 } decreasing
  st.assign_filtration(st.find({3, 4}), 0.3);
  // Make { 4, 5 } decreasing
  st.assign_filtration(st.find({4, 5}), 0.1);

  // Check the filtration values were decreasing
  BOOST_CHECK(st.make_filtration_non_decreasing());
  // Check the simplex tree has been modified by the function to retrieve the initial simplex tree
  BOOST_CHECK(st == st_copy);

  // Change { 0, 3 }, but still non decreasing
  st.assign_filtration(st.find({0, 3}), 1.01);
  // Change { 0, 1, 6, 7 }, but still non decreasing
  st.assign_filtration(st.find({0, 1, 6, 7}), 1.201);
  // Change { 1, 2 }, but still non decreasing
  st.assign_filtration(st.find({1, 2}), 1.05);
  // Change { 4 }, but still non decreasing
  st.assign_filtration(st.find({4}), 1.123);

  // Check the filtration values are non decreasing
  BOOST_CHECK(!st.make_filtration_non_decreasing());
  // Check the simplex tree has been modified from the original
  BOOST_CHECK(st != st_copy);

}

struct MyOptions : Simplex_tree_options_full_featured {
  // Not doing persistence, so we don't need those
  static const bool store_key = false;
  static const bool store_filtration = false;
  // I have few vertices
  typedef short Vertex_handle;
};
typedef Simplex_tree<MyOptions> miniST;

BOOST_AUTO_TEST_CASE(remove_maximal_simplex) {
  std::cout << "********************************************************************" << std::endl;
  std::cout << "REMOVE MAXIMAL SIMPLEX" << std::endl;

  miniST st;

  // FIXME
  st.set_dimension(3);

  st.insert_simplex_and_subfaces({0, 1, 6, 7});
  st.insert_simplex_and_subfaces({3, 4, 5});

  // Constructs a copy at this state for further test purpose
  miniST st_pruned = st;

  st.insert_simplex_and_subfaces({3, 0});
  st.insert_simplex_and_subfaces({2, 1, 0});

  // Constructs a copy at this state for further test purpose
  miniST st_complete = st;
  // st_complete and st:
  //    1   6
  //    o---o
  //   /X\7/
  //  o---o---o---o
  //  2   0   3\X/4
  //            o
  //            5
  // st_pruned:
  //    1   6
  //    o---o
  //     \7/
  //      o   o---o
  //      0   3\X/4
  //            o
  //            5

#ifdef GUDHI_DEBUG
  std::cout << "Check exception throw in debug mode" << std::endl;
  // throw excpt because sh has children
  BOOST_CHECK_THROW (st.remove_maximal_simplex(st.find({0, 1, 6})), std::invalid_argument);
  BOOST_CHECK_THROW (st.remove_maximal_simplex(st.find({3})), std::invalid_argument);
  BOOST_CHECK(st == st_complete);
#endif
  
  st.remove_maximal_simplex(st.find({0, 2}));
  st.remove_maximal_simplex(st.find({0, 1, 2}));
  st.remove_maximal_simplex(st.find({1, 2}));
  st.remove_maximal_simplex(st.find({2}));
  st.remove_maximal_simplex(st.find({0, 3}));
  
  BOOST_CHECK(st == st_pruned);
  // Remove all, but as the simplex tree is not storing filtration, there is no modification
  st.prune_above_filtration(0.0);
  BOOST_CHECK(st == st_pruned);
  
  miniST st_wo_seven;
  // FIXME
  st_wo_seven.set_dimension(3);

  st_wo_seven.insert_simplex_and_subfaces({0, 1, 6});
  st_wo_seven.insert_simplex_and_subfaces({3, 4, 5});
  // st_wo_seven:
  //    1   6
  //    o---o
  //     \X/
  //      o   o---o
  //      0   3\X/4
  //            o
  //            5

  // Remove all 7 to test the both remove_maximal_simplex cases (when _members is empty or not)
  st.remove_maximal_simplex(st.find({0, 1, 6, 7}));
  st.remove_maximal_simplex(st.find({0, 1, 7}));
  st.remove_maximal_simplex(st.find({0, 6, 7}));
  st.remove_maximal_simplex(st.find({0, 7}));
  st.remove_maximal_simplex(st.find({1, 6, 7}));
  st.remove_maximal_simplex(st.find({1, 7}));
  st.remove_maximal_simplex(st.find({6, 7}));
  st.remove_maximal_simplex(st.find({7}));
  
  BOOST_CHECK(st == st_wo_seven);
}

BOOST_AUTO_TEST_CASE(prune_above_filtration) {
  std::cout << "********************************************************************" << std::endl;
  std::cout << "PRUNE ABOVE FILTRATION" << std::endl;
  typeST st;

  // FIXME
  st.set_dimension(3);

  st.insert_simplex_and_subfaces({0, 1, 6, 7}, 1.0);
  st.insert_simplex_and_subfaces({3, 4, 5}, 2.0);
  st.set_filtration(6.0);

  // Constructs a copy at this state for further test purpose
  typeST st_pruned = st;
  st_pruned.initialize_filtration(); // reset

  st.insert_simplex_and_subfaces({3, 0}, 3.0);
  st.insert_simplex_and_subfaces({2, 1, 0}, 4.0);

  // Constructs a copy at this state for further test purpose
  typeST st_complete = st;
  // st_complete and st:
  //    1   6
  //    o---o
  //   /X\7/
  //  o---o---o---o
  //  2   0   3\X/4
  //            o
  //            5
  // st_pruned:
  //    1   6
  //    o---o
  //     \7/
  //      o   o---o
  //      0   3\X/4
  //            o
  //            5

  // Check the no action cases
  // greater than initial filtration value
  st.prune_above_filtration(10.0);
  BOOST_CHECK(st == st_complete);
  // equal to initial filtration value
  st.prune_above_filtration(6.0);
  BOOST_CHECK(st == st_complete);
  // lower than initial filtration value, but still greater than the maximum filtration value
  st_complete.set_filtration(5.0);
  st.prune_above_filtration(5.0);
  BOOST_CHECK(st == st_complete);

  // Display the Simplex_tree
  std::cout << "The complex contains " << st.num_simplices() << " simplices" << std::endl;
  std::cout << "   - dimension " << st.dimension() << "   - filtration " << st.filtration() << std::endl;
  std::cout << "Iterator on Simplices in the filtration, with [filtration value]:" << std::endl;
  for (auto f_simplex : st.filtration_simplex_range()) {
    std::cout << "   " << "[" << st.filtration(f_simplex) << "] ";
    for (auto vertex : st.simplex_vertex_range(f_simplex)) {
      std::cout << (int) vertex << " ";
    }
    std::cout << std::endl;
  }

  // Check the pruned cases
  // Set the st_pruned filtration for operator==
  st_pruned.set_filtration(2.5);
  st.prune_above_filtration(2.5);
  BOOST_CHECK(st == st_pruned);

  // Display the Simplex_tree
  std::cout << "The complex pruned at 2.5 contains " << st.num_simplices() << " simplices" << std::endl;
  std::cout << "   - dimension " << st.dimension() << "   - filtration " << st.filtration() << std::endl;
  std::cout << "Iterator on Simplices in the filtration, with [filtration value]:" << std::endl;
  for (auto f_simplex : st.filtration_simplex_range()) {
    std::cout << "   " << "[" << st.filtration(f_simplex) << "] ";
    for (auto vertex : st.simplex_vertex_range(f_simplex)) {
      std::cout << (int) vertex << " ";
    }
    std::cout << std::endl;
  }

  st_pruned.set_filtration(2.0);
  st.prune_above_filtration(2.0);
  BOOST_CHECK(st == st_pruned);

  typeST st_empty;
  // FIXME
  st_empty.set_dimension(3);
  st.prune_above_filtration(0.0);

    // Display the Simplex_tree
  std::cout << "The complex pruned at 0.0 contains " << st.num_simplices() << " simplices" << std::endl;
  std::cout << "   - dimension " << st.dimension() << "   - filtration " << st.filtration() << std::endl;
  std::cout << "Iterator on Simplices in the filtration, with [filtration value]:" << std::endl;
  for (auto f_simplex : st.filtration_simplex_range()) {
    std::cout << "   " << "[" << st.filtration(f_simplex) << "] ";
    for (auto vertex : st.simplex_vertex_range(f_simplex)) {
      std::cout << (int) vertex << " ";
    }
    std::cout << std::endl;
  }

  BOOST_CHECK(st == st_empty);

  // Test case to the limit
  st.prune_above_filtration(-1.0);
  st_empty.set_filtration(-1.0);
  BOOST_CHECK(st == st_empty);
=======
template<class typeST>
void test_simplex_is_vertex(typeST& st, typename typeST::Simplex_handle sh, typename typeST::Vertex_handle v) {
  BOOST_CHECK(st.dimension(sh) == 0);
  auto&& r = st.simplex_vertex_range(sh);
  auto i = std::begin(r);
  BOOST_CHECK(*i == v);
  BOOST_CHECK(++i == std::end(r));
}

BOOST_AUTO_TEST_CASE(non_contiguous) {
  typedef Simplex_tree<> typeST;
  typedef typeST::Vertex_handle Vertex_handle;
  typedef typeST::Simplex_handle Simplex_handle;
  std::cout << "********************************************************************" << std::endl;
  std::cout << "TEST NON-CONTIGUOUS VERTICES" << std::endl;
  typeST st;
  Vertex_handle e[] = {3,-7};
  std::cout << "Insert" << std::endl;
  st.insert_simplex_and_subfaces(e);
  BOOST_CHECK(st.num_vertices() == 2);
  BOOST_CHECK(st.num_simplices() == 3);
  std::cout << "Find" << std::endl;
  Simplex_handle sh = st.find(e);
  BOOST_CHECK(sh != st.null_simplex());
  std::cout << "Endpoints" << std::endl;
  auto p = st.endpoints(sh);
  test_simplex_is_vertex(st, p.first, 3);
  test_simplex_is_vertex(st, p.second, -7);
  std::cout << "Boundary" << std::endl;
  auto&& b = st.boundary_simplex_range(sh);
  auto i = std::begin(b);
  test_simplex_is_vertex(st, *i, -7);
  test_simplex_is_vertex(st, *++i, 3);
  BOOST_CHECK(++i == std::end(b));
>>>>>>> 9aa92aa2
}<|MERGE_RESOLUTION|>--- conflicted
+++ resolved
@@ -362,7 +362,7 @@
   // Display the Simplex_tree - Can not be done in the middle of 2 inserts
   std::cout << "The complex contains " << st.num_simplices() << " simplices" << std::endl;
   std::cout << "   - dimension " << st.dimension() << "   - filtration " << st.filtration() << std::endl;
-  std::cout << "Iterator on Simplices in the filtration, with [filtration value]:" << std::endl;
+  std::cout << std::endl << std::endl << "Iterator on Simplices in the filtration, with [filtration value]:" << std::endl;
   for (auto f_simplex : st.filtration_simplex_range()) {
     std::cout << "   " << "[" << st.filtration(f_simplex) << "] ";
     for (auto vertex : st.simplex_vertex_range(f_simplex)) {
@@ -373,18 +373,10 @@
 
 }
 
-<<<<<<< HEAD
-bool sort_in_decr_order(Vertex_handle i, Vertex_handle j) {
-  return (i > j);
-}
-
-BOOST_AUTO_TEST_CASE(NSimplexAndSubfaces_tree_insertion) {
-=======
 BOOST_AUTO_TEST_CASE_TEMPLATE(NSimplexAndSubfaces_tree_insertion, typeST, list_of_tested_variants) {
   typedef std::pair<typename typeST::Simplex_handle, bool> typePairSimplexBool;
   typedef std::vector<Vertex_handle> typeVectorVertex;
   typedef std::pair<typeVectorVertex, Filtration_value> typeSimplex;
->>>>>>> 9aa92aa2
   std::cout << "********************************************************************" << std::endl;
   std::cout << "TEST OF RECURSIVE INSERTION" << std::endl;
   typeST st;
@@ -496,7 +488,7 @@
     BOOST_CHECK(vertex == SimplexVector6[position]);
     position++;
   }
-
+  
   /* Inserted simplex:        */
   /*    1   6                 */
   /*    o---o                 */
@@ -512,6 +504,19 @@
   /*   A facet [3,4,5]        */
   /*   A cell  [0,1,6,7]      */
 
+  typeSimplex simplexPair1 = std::make_pair(SimplexVector1, DEFAULT_FILTRATION_VALUE);
+  typeSimplex simplexPair2 = std::make_pair(SimplexVector2, DEFAULT_FILTRATION_VALUE);
+  typeSimplex simplexPair3 = std::make_pair(SimplexVector3, DEFAULT_FILTRATION_VALUE);
+  typeSimplex simplexPair4 = std::make_pair(SimplexVector4, DEFAULT_FILTRATION_VALUE);
+  typeSimplex simplexPair5 = std::make_pair(SimplexVector5, DEFAULT_FILTRATION_VALUE);
+  typeSimplex simplexPair6 = std::make_pair(SimplexVector6, DEFAULT_FILTRATION_VALUE);
+  test_simplex_tree_contains(st, simplexPair1, 6); // (2,1,0) is in position 6
+  test_simplex_tree_contains(st, simplexPair2, 7); // (3) is in position 7
+  test_simplex_tree_contains(st, simplexPair3, 8); // (3,0) is in position 8
+  test_simplex_tree_contains(st, simplexPair4, 2); // (1,0) is in position 2
+  test_simplex_tree_contains(st, simplexPair5, 14); // (3,4,5) is in position 14
+  test_simplex_tree_contains(st, simplexPair6, 26); // (7,6,1,0) is in position 26
+
   // ------------------------------------------------------------------------------------------------------------------
   // Find in the simplex_tree
   // ------------------------------------------------------------------------------------------------------------------
@@ -567,7 +572,7 @@
   // Display the Simplex_tree - Can not be done in the middle of 2 inserts
   std::cout << "The complex contains " << st.num_simplices() << " simplices" << std::endl;
   std::cout << "   - dimension " << st.dimension() << "   - filtration " << st.filtration() << std::endl;
-  std::cout << "Iterator on Simplices in the filtration, with [filtration value]:" << std::endl;
+  std::cout << std::endl << std::endl << "Iterator on Simplices in the filtration, with [filtration value]:" << std::endl;
   for (auto f_simplex : st.filtration_simplex_range()) {
     std::cout << "   " << "[" << st.filtration(f_simplex) << "] ";
     for (auto vertex : st.simplex_vertex_range(f_simplex)) {
@@ -743,282 +748,18 @@
   // Check there is a new simplex tree reference
   BOOST_CHECK(&st_move != &st_copy);
   BOOST_CHECK(&st_move != &st);
-
+  
   typeST st_empty;
   // Check st has been emptied by the move
   BOOST_CHECK(st == st_empty);
   BOOST_CHECK(st.filtration() == 0);
   BOOST_CHECK(st.dimension() == -1);
   BOOST_CHECK(st.num_simplices() == 0);
-  BOOST_CHECK(st.num_vertices() == (size_t) 0);
-
+  BOOST_CHECK(st.num_vertices() == (size_t)0);
+  
   std::cout << "Printing st once again- address = " << &st << std::endl;
 }
 
-<<<<<<< HEAD
-BOOST_AUTO_TEST_CASE(make_filtration_non_decreasing) {
-  std::cout << "********************************************************************" << std::endl;
-  std::cout << "MAKE FILTRATION NON DECREASING" << std::endl;
-  typeST st;
-
-  st.insert_simplex_and_subfaces({2, 1, 0}, 4.0);
-  st.insert_simplex_and_subfaces({3, 0}, 3.0);
-  st.insert_simplex_and_subfaces({3, 4, 5}, 2.0);
-  // Because of non decreasing property of simplex tree, { 0 } , { 1 } and { 0, 1 } are going to be set from value 4.0
-  // to 1.0
-  st.insert_simplex_and_subfaces({0, 1, 6, 7}, 1.0);
-
-  /* Inserted simplex:        */
-  /*    1   6                 */
-  /*    o---o                 */
-  /*   /X\7/                  */
-  /*  o---o---o---o           */
-  /*  2   0   3\X/4           */
-  /*            o             */
-  /*            5             */
-
-  // FIXME
-  st.set_dimension(3);
-
-  // Copy constructor  
-  typeST st_copy = st;
-
-  // Check default insertion ensures the filtration values are non decreasing
-  BOOST_CHECK(!st.make_filtration_non_decreasing());
-  // Check the simplex tree is not modified by the function
-  BOOST_CHECK(st == st_copy);
-
-  // Make { 0, 1 } decreasing
-  st.assign_filtration(st.find({0, 1}), 0.5);
-  // Make { 1, 6, 7 } decreasing
-  st.assign_filtration(st.find({1, 6, 7}), 0.4);
-  // Make { 3, 4 } decreasing
-  st.assign_filtration(st.find({3, 4}), 0.3);
-  // Make { 4, 5 } decreasing
-  st.assign_filtration(st.find({4, 5}), 0.1);
-
-  // Check the filtration values were decreasing
-  BOOST_CHECK(st.make_filtration_non_decreasing());
-  // Check the simplex tree has been modified by the function to retrieve the initial simplex tree
-  BOOST_CHECK(st == st_copy);
-
-  // Change { 0, 3 }, but still non decreasing
-  st.assign_filtration(st.find({0, 3}), 1.01);
-  // Change { 0, 1, 6, 7 }, but still non decreasing
-  st.assign_filtration(st.find({0, 1, 6, 7}), 1.201);
-  // Change { 1, 2 }, but still non decreasing
-  st.assign_filtration(st.find({1, 2}), 1.05);
-  // Change { 4 }, but still non decreasing
-  st.assign_filtration(st.find({4}), 1.123);
-
-  // Check the filtration values are non decreasing
-  BOOST_CHECK(!st.make_filtration_non_decreasing());
-  // Check the simplex tree has been modified from the original
-  BOOST_CHECK(st != st_copy);
-
-}
-
-struct MyOptions : Simplex_tree_options_full_featured {
-  // Not doing persistence, so we don't need those
-  static const bool store_key = false;
-  static const bool store_filtration = false;
-  // I have few vertices
-  typedef short Vertex_handle;
-};
-typedef Simplex_tree<MyOptions> miniST;
-
-BOOST_AUTO_TEST_CASE(remove_maximal_simplex) {
-  std::cout << "********************************************************************" << std::endl;
-  std::cout << "REMOVE MAXIMAL SIMPLEX" << std::endl;
-
-  miniST st;
-
-  // FIXME
-  st.set_dimension(3);
-
-  st.insert_simplex_and_subfaces({0, 1, 6, 7});
-  st.insert_simplex_and_subfaces({3, 4, 5});
-
-  // Constructs a copy at this state for further test purpose
-  miniST st_pruned = st;
-
-  st.insert_simplex_and_subfaces({3, 0});
-  st.insert_simplex_and_subfaces({2, 1, 0});
-
-  // Constructs a copy at this state for further test purpose
-  miniST st_complete = st;
-  // st_complete and st:
-  //    1   6
-  //    o---o
-  //   /X\7/
-  //  o---o---o---o
-  //  2   0   3\X/4
-  //            o
-  //            5
-  // st_pruned:
-  //    1   6
-  //    o---o
-  //     \7/
-  //      o   o---o
-  //      0   3\X/4
-  //            o
-  //            5
-
-#ifdef GUDHI_DEBUG
-  std::cout << "Check exception throw in debug mode" << std::endl;
-  // throw excpt because sh has children
-  BOOST_CHECK_THROW (st.remove_maximal_simplex(st.find({0, 1, 6})), std::invalid_argument);
-  BOOST_CHECK_THROW (st.remove_maximal_simplex(st.find({3})), std::invalid_argument);
-  BOOST_CHECK(st == st_complete);
-#endif
-  
-  st.remove_maximal_simplex(st.find({0, 2}));
-  st.remove_maximal_simplex(st.find({0, 1, 2}));
-  st.remove_maximal_simplex(st.find({1, 2}));
-  st.remove_maximal_simplex(st.find({2}));
-  st.remove_maximal_simplex(st.find({0, 3}));
-  
-  BOOST_CHECK(st == st_pruned);
-  // Remove all, but as the simplex tree is not storing filtration, there is no modification
-  st.prune_above_filtration(0.0);
-  BOOST_CHECK(st == st_pruned);
-  
-  miniST st_wo_seven;
-  // FIXME
-  st_wo_seven.set_dimension(3);
-
-  st_wo_seven.insert_simplex_and_subfaces({0, 1, 6});
-  st_wo_seven.insert_simplex_and_subfaces({3, 4, 5});
-  // st_wo_seven:
-  //    1   6
-  //    o---o
-  //     \X/
-  //      o   o---o
-  //      0   3\X/4
-  //            o
-  //            5
-
-  // Remove all 7 to test the both remove_maximal_simplex cases (when _members is empty or not)
-  st.remove_maximal_simplex(st.find({0, 1, 6, 7}));
-  st.remove_maximal_simplex(st.find({0, 1, 7}));
-  st.remove_maximal_simplex(st.find({0, 6, 7}));
-  st.remove_maximal_simplex(st.find({0, 7}));
-  st.remove_maximal_simplex(st.find({1, 6, 7}));
-  st.remove_maximal_simplex(st.find({1, 7}));
-  st.remove_maximal_simplex(st.find({6, 7}));
-  st.remove_maximal_simplex(st.find({7}));
-  
-  BOOST_CHECK(st == st_wo_seven);
-}
-
-BOOST_AUTO_TEST_CASE(prune_above_filtration) {
-  std::cout << "********************************************************************" << std::endl;
-  std::cout << "PRUNE ABOVE FILTRATION" << std::endl;
-  typeST st;
-
-  // FIXME
-  st.set_dimension(3);
-
-  st.insert_simplex_and_subfaces({0, 1, 6, 7}, 1.0);
-  st.insert_simplex_and_subfaces({3, 4, 5}, 2.0);
-  st.set_filtration(6.0);
-
-  // Constructs a copy at this state for further test purpose
-  typeST st_pruned = st;
-  st_pruned.initialize_filtration(); // reset
-
-  st.insert_simplex_and_subfaces({3, 0}, 3.0);
-  st.insert_simplex_and_subfaces({2, 1, 0}, 4.0);
-
-  // Constructs a copy at this state for further test purpose
-  typeST st_complete = st;
-  // st_complete and st:
-  //    1   6
-  //    o---o
-  //   /X\7/
-  //  o---o---o---o
-  //  2   0   3\X/4
-  //            o
-  //            5
-  // st_pruned:
-  //    1   6
-  //    o---o
-  //     \7/
-  //      o   o---o
-  //      0   3\X/4
-  //            o
-  //            5
-
-  // Check the no action cases
-  // greater than initial filtration value
-  st.prune_above_filtration(10.0);
-  BOOST_CHECK(st == st_complete);
-  // equal to initial filtration value
-  st.prune_above_filtration(6.0);
-  BOOST_CHECK(st == st_complete);
-  // lower than initial filtration value, but still greater than the maximum filtration value
-  st_complete.set_filtration(5.0);
-  st.prune_above_filtration(5.0);
-  BOOST_CHECK(st == st_complete);
-
-  // Display the Simplex_tree
-  std::cout << "The complex contains " << st.num_simplices() << " simplices" << std::endl;
-  std::cout << "   - dimension " << st.dimension() << "   - filtration " << st.filtration() << std::endl;
-  std::cout << "Iterator on Simplices in the filtration, with [filtration value]:" << std::endl;
-  for (auto f_simplex : st.filtration_simplex_range()) {
-    std::cout << "   " << "[" << st.filtration(f_simplex) << "] ";
-    for (auto vertex : st.simplex_vertex_range(f_simplex)) {
-      std::cout << (int) vertex << " ";
-    }
-    std::cout << std::endl;
-  }
-
-  // Check the pruned cases
-  // Set the st_pruned filtration for operator==
-  st_pruned.set_filtration(2.5);
-  st.prune_above_filtration(2.5);
-  BOOST_CHECK(st == st_pruned);
-
-  // Display the Simplex_tree
-  std::cout << "The complex pruned at 2.5 contains " << st.num_simplices() << " simplices" << std::endl;
-  std::cout << "   - dimension " << st.dimension() << "   - filtration " << st.filtration() << std::endl;
-  std::cout << "Iterator on Simplices in the filtration, with [filtration value]:" << std::endl;
-  for (auto f_simplex : st.filtration_simplex_range()) {
-    std::cout << "   " << "[" << st.filtration(f_simplex) << "] ";
-    for (auto vertex : st.simplex_vertex_range(f_simplex)) {
-      std::cout << (int) vertex << " ";
-    }
-    std::cout << std::endl;
-  }
-
-  st_pruned.set_filtration(2.0);
-  st.prune_above_filtration(2.0);
-  BOOST_CHECK(st == st_pruned);
-
-  typeST st_empty;
-  // FIXME
-  st_empty.set_dimension(3);
-  st.prune_above_filtration(0.0);
-
-    // Display the Simplex_tree
-  std::cout << "The complex pruned at 0.0 contains " << st.num_simplices() << " simplices" << std::endl;
-  std::cout << "   - dimension " << st.dimension() << "   - filtration " << st.filtration() << std::endl;
-  std::cout << "Iterator on Simplices in the filtration, with [filtration value]:" << std::endl;
-  for (auto f_simplex : st.filtration_simplex_range()) {
-    std::cout << "   " << "[" << st.filtration(f_simplex) << "] ";
-    for (auto vertex : st.simplex_vertex_range(f_simplex)) {
-      std::cout << (int) vertex << " ";
-    }
-    std::cout << std::endl;
-  }
-
-  BOOST_CHECK(st == st_empty);
-
-  // Test case to the limit
-  st.prune_above_filtration(-1.0);
-  st_empty.set_filtration(-1.0);
-  BOOST_CHECK(st == st_empty);
-=======
 template<class typeST>
 void test_simplex_is_vertex(typeST& st, typename typeST::Simplex_handle sh, typename typeST::Vertex_handle v) {
   BOOST_CHECK(st.dimension(sh) == 0);
@@ -1053,5 +794,271 @@
   test_simplex_is_vertex(st, *i, -7);
   test_simplex_is_vertex(st, *++i, 3);
   BOOST_CHECK(++i == std::end(b));
->>>>>>> 9aa92aa2
+}
+
+BOOST_AUTO_TEST_CASE(make_filtration_non_decreasing) {
+  std::cout << "********************************************************************" << std::endl;
+  std::cout << "MAKE FILTRATION NON DECREASING" << std::endl;
+  typedef Simplex_tree<> typeST;
+  typeST st;
+
+  st.insert_simplex_and_subfaces({2, 1, 0}, 4.0);
+  st.insert_simplex_and_subfaces({3, 0}, 3.0);
+  st.insert_simplex_and_subfaces({3, 4, 5}, 2.0);
+  // Because of non decreasing property of simplex tree, { 0 } , { 1 } and { 0, 1 } are going to be set from value 4.0
+  // to 1.0
+  st.insert_simplex_and_subfaces({0, 1, 6, 7}, 1.0);
+
+  /* Inserted simplex:        */
+  /*    1   6                 */
+  /*    o---o                 */
+  /*   /X\7/                  */
+  /*  o---o---o---o           */
+  /*  2   0   3\X/4           */
+  /*            o             */
+  /*            5             */
+
+  // FIXME
+  st.set_dimension(3);
+
+  // Copy constructor  
+  typeST st_copy = st;
+
+  // Check default insertion ensures the filtration values are non decreasing
+  BOOST_CHECK(!st.make_filtration_non_decreasing());
+  // Check the simplex tree is not modified by the function
+  BOOST_CHECK(st == st_copy);
+
+  // Make { 0, 1 } decreasing
+  st.assign_filtration(st.find({0, 1}), 0.5);
+  // Make { 1, 6, 7 } decreasing
+  st.assign_filtration(st.find({1, 6, 7}), 0.4);
+  // Make { 3, 4 } decreasing
+  st.assign_filtration(st.find({3, 4}), 0.3);
+  // Make { 4, 5 } decreasing
+  st.assign_filtration(st.find({4, 5}), 0.1);
+
+  // Check the filtration values were decreasing
+  BOOST_CHECK(st.make_filtration_non_decreasing());
+  // Check the simplex tree has been modified by the function to retrieve the initial simplex tree
+  BOOST_CHECK(st == st_copy);
+
+  // Change { 0, 3 }, but still non decreasing
+  st.assign_filtration(st.find({0, 3}), 1.01);
+  // Change { 0, 1, 6, 7 }, but still non decreasing
+  st.assign_filtration(st.find({0, 1, 6, 7}), 1.201);
+  // Change { 1, 2 }, but still non decreasing
+  st.assign_filtration(st.find({1, 2}), 1.05);
+  // Change { 4 }, but still non decreasing
+  st.assign_filtration(st.find({4}), 1.123);
+
+  // Check the filtration values are non decreasing
+  BOOST_CHECK(!st.make_filtration_non_decreasing());
+  // Check the simplex tree has been modified from the original
+  BOOST_CHECK(st != st_copy);
+
+}
+
+struct MyOptions : Simplex_tree_options_full_featured {
+  // Not doing persistence, so we don't need those
+  static const bool store_key = false;
+  static const bool store_filtration = false;
+  // I have few vertices
+  typedef short Vertex_handle;
+};
+
+BOOST_AUTO_TEST_CASE(remove_maximal_simplex) {
+  std::cout << "********************************************************************" << std::endl;
+  std::cout << "REMOVE MAXIMAL SIMPLEX" << std::endl;
+
+
+  typedef Simplex_tree<MyOptions> miniST;
+  miniST st;
+
+  // FIXME
+  st.set_dimension(3);
+
+  st.insert_simplex_and_subfaces({0, 1, 6, 7});
+  st.insert_simplex_and_subfaces({3, 4, 5});
+
+  // Constructs a copy at this state for further test purpose
+  miniST st_pruned = st;
+
+  st.insert_simplex_and_subfaces({3, 0});
+  st.insert_simplex_and_subfaces({2, 1, 0});
+
+  // Constructs a copy at this state for further test purpose
+  miniST st_complete = st;
+  // st_complete and st:
+  //    1   6
+  //    o---o
+  //   /X\7/
+  //  o---o---o---o
+  //  2   0   3\X/4
+  //            o
+  //            5
+  // st_pruned:
+  //    1   6
+  //    o---o
+  //     \7/
+  //      o   o---o
+  //      0   3\X/4
+  //            o
+  //            5
+
+#ifdef GUDHI_DEBUG
+  std::cout << "Check exception throw in debug mode" << std::endl;
+  // throw excpt because sh has children
+  BOOST_CHECK_THROW (st.remove_maximal_simplex(st.find({0, 1, 6})), std::invalid_argument);
+  BOOST_CHECK_THROW (st.remove_maximal_simplex(st.find({3})), std::invalid_argument);
+  BOOST_CHECK(st == st_complete);
+#endif
+  
+  st.remove_maximal_simplex(st.find({0, 2}));
+  st.remove_maximal_simplex(st.find({0, 1, 2}));
+  st.remove_maximal_simplex(st.find({1, 2}));
+  st.remove_maximal_simplex(st.find({2}));
+  st.remove_maximal_simplex(st.find({0, 3}));
+  
+  BOOST_CHECK(st == st_pruned);
+  // Remove all, but as the simplex tree is not storing filtration, there is no modification
+  st.prune_above_filtration(0.0);
+  BOOST_CHECK(st == st_pruned);
+  
+  miniST st_wo_seven;
+  // FIXME
+  st_wo_seven.set_dimension(3);
+
+  st_wo_seven.insert_simplex_and_subfaces({0, 1, 6});
+  st_wo_seven.insert_simplex_and_subfaces({3, 4, 5});
+  // st_wo_seven:
+  //    1   6
+  //    o---o
+  //     \X/
+  //      o   o---o
+  //      0   3\X/4
+  //            o
+  //            5
+
+  // Remove all 7 to test the both remove_maximal_simplex cases (when _members is empty or not)
+  st.remove_maximal_simplex(st.find({0, 1, 6, 7}));
+  st.remove_maximal_simplex(st.find({0, 1, 7}));
+  st.remove_maximal_simplex(st.find({0, 6, 7}));
+  st.remove_maximal_simplex(st.find({0, 7}));
+  st.remove_maximal_simplex(st.find({1, 6, 7}));
+  st.remove_maximal_simplex(st.find({1, 7}));
+  st.remove_maximal_simplex(st.find({6, 7}));
+  st.remove_maximal_simplex(st.find({7}));
+  
+  BOOST_CHECK(st == st_wo_seven);
+}
+
+BOOST_AUTO_TEST_CASE(prune_above_filtration) {
+  std::cout << "********************************************************************" << std::endl;
+  std::cout << "PRUNE ABOVE FILTRATION" << std::endl;
+  typedef Simplex_tree<> typeST;
+  typeST st;
+
+  // FIXME
+  st.set_dimension(3);
+
+  st.insert_simplex_and_subfaces({0, 1, 6, 7}, 1.0);
+  st.insert_simplex_and_subfaces({3, 4, 5}, 2.0);
+  st.set_filtration(6.0);
+
+  // Constructs a copy at this state for further test purpose
+  typeST st_pruned = st;
+  st_pruned.initialize_filtration(); // reset
+
+  st.insert_simplex_and_subfaces({3, 0}, 3.0);
+  st.insert_simplex_and_subfaces({2, 1, 0}, 4.0);
+
+  // Constructs a copy at this state for further test purpose
+  typeST st_complete = st;
+  // st_complete and st:
+  //    1   6
+  //    o---o
+  //   /X\7/
+  //  o---o---o---o
+  //  2   0   3\X/4
+  //            o
+  //            5
+  // st_pruned:
+  //    1   6
+  //    o---o
+  //     \7/
+  //      o   o---o
+  //      0   3\X/4
+  //            o
+  //            5
+
+  // Check the no action cases
+  // greater than initial filtration value
+  st.prune_above_filtration(10.0);
+  BOOST_CHECK(st == st_complete);
+  // equal to initial filtration value
+  st.prune_above_filtration(6.0);
+  BOOST_CHECK(st == st_complete);
+  // lower than initial filtration value, but still greater than the maximum filtration value
+  st_complete.set_filtration(5.0);
+  st.prune_above_filtration(5.0);
+  BOOST_CHECK(st == st_complete);
+
+  // Display the Simplex_tree
+  std::cout << "The complex contains " << st.num_simplices() << " simplices" << std::endl;
+  std::cout << "   - dimension " << st.dimension() << "   - filtration " << st.filtration() << std::endl;
+  std::cout << "Iterator on Simplices in the filtration, with [filtration value]:" << std::endl;
+  for (auto f_simplex : st.filtration_simplex_range()) {
+    std::cout << "   " << "[" << st.filtration(f_simplex) << "] ";
+    for (auto vertex : st.simplex_vertex_range(f_simplex)) {
+      std::cout << (int) vertex << " ";
+    }
+    std::cout << std::endl;
+  }
+
+  // Check the pruned cases
+  // Set the st_pruned filtration for operator==
+  st_pruned.set_filtration(2.5);
+  st.prune_above_filtration(2.5);
+  BOOST_CHECK(st == st_pruned);
+
+  // Display the Simplex_tree
+  std::cout << "The complex pruned at 2.5 contains " << st.num_simplices() << " simplices" << std::endl;
+  std::cout << "   - dimension " << st.dimension() << "   - filtration " << st.filtration() << std::endl;
+  std::cout << "Iterator on Simplices in the filtration, with [filtration value]:" << std::endl;
+  for (auto f_simplex : st.filtration_simplex_range()) {
+    std::cout << "   " << "[" << st.filtration(f_simplex) << "] ";
+    for (auto vertex : st.simplex_vertex_range(f_simplex)) {
+      std::cout << (int) vertex << " ";
+    }
+    std::cout << std::endl;
+  }
+
+  st_pruned.set_filtration(2.0);
+  st.prune_above_filtration(2.0);
+  BOOST_CHECK(st == st_pruned);
+
+  typeST st_empty;
+  // FIXME
+  st_empty.set_dimension(3);
+  st.prune_above_filtration(0.0);
+
+    // Display the Simplex_tree
+  std::cout << "The complex pruned at 0.0 contains " << st.num_simplices() << " simplices" << std::endl;
+  std::cout << "   - dimension " << st.dimension() << "   - filtration " << st.filtration() << std::endl;
+  std::cout << "Iterator on Simplices in the filtration, with [filtration value]:" << std::endl;
+  for (auto f_simplex : st.filtration_simplex_range()) {
+    std::cout << "   " << "[" << st.filtration(f_simplex) << "] ";
+    for (auto vertex : st.simplex_vertex_range(f_simplex)) {
+      std::cout << (int) vertex << " ";
+    }
+    std::cout << std::endl;
+  }
+
+  BOOST_CHECK(st == st_empty);
+
+  // Test case to the limit
+  st.prune_above_filtration(-1.0);
+  st_empty.set_filtration(-1.0);
+  BOOST_CHECK(st == st_empty);
 }