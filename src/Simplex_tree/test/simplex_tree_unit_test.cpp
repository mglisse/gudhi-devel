--- conflicted
+++ resolved
@@ -791,93 +791,6 @@
   BOOST_CHECK(++i == std::end(b));
 }
 
-<<<<<<< HEAD
-BOOST_AUTO_TEST_CASE(make_filtration_non_decreasing) {
-  std::clog << "********************************************************************" << std::endl;
-  std::clog << "MAKE FILTRATION NON DECREASING" << std::endl;
-  typedef Simplex_tree<> typeST;
-  typeST st;
-
-  st.insert_simplex_and_subfaces({2, 1, 0}, 2.0);
-  st.insert_simplex_and_subfaces({3, 0}, 2.0);
-  st.insert_simplex_and_subfaces({3, 4, 5}, 2.0);
-  
-  /* Inserted simplex:     */
-  /*    1                  */
-  /*    o                  */
-  /*   /X\                 */
-  /*  o---o---o---o        */
-  /*  2   0   3\X/4        */
-  /*            o          */
-  /*            5          */
-
-  std::clog << "Check default insertion ensures the filtration values are non decreasing" << std::endl;
-  BOOST_CHECK(!st.make_filtration_non_decreasing());
-
-  // Because of non decreasing property of simplex tree, { 0 } , { 1 } and { 0, 1 } are going to be set from value 2.0
-  // to 1.0
-  st.insert_simplex_and_subfaces({0, 1, 6, 7}, 1.0);
-  
-  // Inserted simplex:
-  //    1   6
-  //    o---o
-  //   /X\7/
-  //  o---o---o---o
-  //  2   0   3\X/4
-  //            o
-  //            5
-  
-  std::clog << "Check default second insertion ensures the filtration values are non decreasing" << std::endl;
-  BOOST_CHECK(!st.make_filtration_non_decreasing());
-  
-  // Copy original simplex tree
-  typeST st_copy = st;
-
-  // Modify specific values for st to become like st_copy thanks to make_filtration_non_decreasing
-  st.assign_filtration(st.find({0,1,6,7}), 0.8);
-  st.assign_filtration(st.find({0,1,6}), 0.9);
-  st.assign_filtration(st.find({0,6}), 0.6);
-  st.assign_filtration(st.find({3,4,5}), 1.2);
-  st.assign_filtration(st.find({3,4}), 1.1);
-  st.assign_filtration(st.find({4,5}), 1.99);
-  
-  std::clog << "Check the simplex_tree is rolled back in case of decreasing filtration values" << std::endl;
-  BOOST_CHECK(st.make_filtration_non_decreasing());
-  BOOST_CHECK(st == st_copy);
-
-  // Other simplex tree
-  typeST st_other;
-  st_other.insert_simplex_and_subfaces({2, 1, 0}, 3.0);  // This one is different from st
-  st_other.insert_simplex_and_subfaces({3, 0}, 2.0);
-  st_other.insert_simplex_and_subfaces({3, 4, 5}, 2.0);
-  st_other.insert_simplex_and_subfaces({0, 1, 6, 7}, 1.0);
-
-  // Modify specific values for st to become like st_other thanks to make_filtration_non_decreasing
-  st.assign_filtration(st.find({2}), 3.0);
-  // By modifying just the simplex {2}
-  // {0,1,2}, {1,2} and {0,2} will be modified
-  
-  std::clog << "Check the simplex_tree is repaired in case of decreasing filtration values" << std::endl;
-  BOOST_CHECK(st.make_filtration_non_decreasing());
-  BOOST_CHECK(st == st_other);
-
-  // Modify specific values for st still to be non-decreasing
-  st.assign_filtration(st.find({0,1,2}), 10.0);
-  st.assign_filtration(st.find({0,2}), 9.0);
-  st.assign_filtration(st.find({0,1,6,7}), 50.0);
-  st.assign_filtration(st.find({0,1,6}), 49.0);
-  st.assign_filtration(st.find({0,1,7}), 48.0);
-  // Other copy simplex tree
-  typeST st_other_copy = st;
-  
-  std::clog << "Check the simplex_tree is not modified in case of non-decreasing filtration values" << std::endl;
-  BOOST_CHECK(!st.make_filtration_non_decreasing());
-  BOOST_CHECK(st == st_other_copy);
-  
-}
-
-=======
->>>>>>> 2ec0ac1f
 
 typedef boost::mpl::list<boost::adjacency_list<boost::setS, boost::vecS, boost::directedS,
                                                boost::property<vertex_filtration_t, double>,
