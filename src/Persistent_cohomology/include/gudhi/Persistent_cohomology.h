--- conflicted
+++ resolved
@@ -42,7 +42,6 @@
 
 namespace persistent_cohomology {
 
-<<<<<<< HEAD
 /** \defgroup persistent_cohomology Persistent Cohomology
   *
 
@@ -59,122 +58,6 @@
   these features when the topological space is changing. Consequently, the theory is essentially 
   composed of three elements: 
   topological spaces, their homology groups and an evolution scheme.
-
-  <DT>Topological Spaces:</DT>
-  Topological spaces are represented by simplicial complexes.
-  Let \f$V = \{1, \cdots ,|V|\}\f$ be a set of <EM>vertices</EM>. 
-  A <EM>simplex</EM> \f$\sigma\f$ is a subset of vertices 
-  \f$\sigma \subseteq V\f$. A <EM>simplicial complex</EM> \f$\mathbf{K}\f$ 
-  on \f$V\f$ is a collection of simplices \f$\{\sigma\}\f$,
-  \f$\sigma \subseteq V\f$, such that \f$\tau \subseteq \sigma \in \mathbf{K} 
-  \Rightarrow \tau \in \mathbf{K}\f$. The dimension \f$n=|\sigma|-1\f$ of \f$\sigma\f$ 
-  is its number of elements minus 1. A <EM>filtration</EM> of a simplicial complex is
-  a function \f$f:\mathbf{K} \rightarrow \mathbb{R}\f$ satisfying \f$f(\tau)\leq 
-  f(\sigma)\f$ whenever \f$\tau \subseteq \sigma\f$. 
-
-  We define the concept FilteredComplex which enumerates the requirements for a class 
-  to represent a filtered complex from which persistent homology may be computed.
-    We use the vocabulary of simplicial complexes, but the concept 
-    is valid for any type of cell complex. The main requirements 
-    are the definition of:
-    \li type <CODE>Indexing_tag</CODE>, which is a model of the concept 
-        <CODE>IndexingTag</CODE>, 
-        describing the nature of the indexing scheme,
-    \li type Simplex_handle to manipulate simplices,
-    \li method <CODE>int dimension(Simplex_handle)</CODE> returning 
-        the dimension of a simplex,
-    \li type and method <CODE>Boundary_simplex_range 
-        boundary_simplex_range(Simplex_handle)</CODE> that returns 
-        a range giving access to the codimension 1 subsimplices of the 
-        input simplex, as-well-as the coefficients \f$(-1)^i\f$ in the 
-        definition of the operator \f$\partial\f$. The iterators have 
-        value type <CODE>Simplex_handle</CODE>,
-    \li type and method 
-        <CODE>Filtration_simplex_range filtration_simplex_range ()</CODE> 
-        that returns a range giving 
-        access to all the simplices of the complex read in the order 
-        assigned by the indexing scheme,
-    \li type and method 
-        <CODE>Filtration_value filtration (Simplex_handle)</CODE> that returns the value of 
-        the filtration on the simplex represented by the handle.
-
-    <DT>Homology:</DT> 
-    For a ring \f$\mathcal{R}\f$, the group of <EM>n-chains</EM>, 
-    denoted \f$\mathbf{C}_n(\mathbf{K},\mathcal{R})\f$, of \f$\mathbf{K}\f$ is the 
-    group of formal sums of
-    n-simplices with \f$\mathcal{R}\f$ coefficients. The <EM>boundary operator</EM> is a 
-    linear operator 
-    \f$\partial_n: \mathbf{C}_n(\mathbf{K},\mathcal{R}) \rightarrow \mathbf{C}_{n-1}(\mathbf{K},\mathcal{R})\f$ 
-    such that \f$\partial_n \sigma = \partial_n [v_0, \cdots , v_n] = 
-    \sum_{i=0}^n (-1)^{i}[v_0,\cdots ,\widehat{v_i}, \cdots,v_n]\f$,
-    where \f$\widehat{v_i}\f$ means \f$v_i\f$ is omitted from the list. The chain 
-    groups form a sequence:
-
-    \f[\cdots \ \ \mathbf{C}_n(\mathbf{K},\mathcal{R}) \xrightarrow{\ \partial_n\ } \mathbf{C}_{n-1}(\mathbf{K},\mathcal{R}) 
-    \xrightarrow{\partial_{n-1}} \cdots \xrightarrow{\ \partial_2 \ }  
-    \mathbf{C}_1(\mathbf{K},\mathcal{R}) \xrightarrow{\ \partial_1 \ }  \mathbf{C}_0(\mathbf{K},\mathcal{R}) \f]
-    
-    of finitely many groups \f$\mathbf{C}_n(\mathbf{K},\mathcal{R})\f$ and homomorphisms 
-    \f$\partial_n\f$, indexed by the dimension \f$n \geq 0\f$.
-    The boundary operators satisfy the property \f$\partial_n \circ \partial_{n+1}=0\f$ 
-    for every \f$n > 0\f$ 
-    and we define the homology groups: 
-    
-    \f[\mathbf{H}_n(\mathbf{K},\mathcal{R}) = \ker \partial_n / \mathrm{im} \  \partial_{n+1}\f]
-    
-    We refer to \cite Munkres-elementsalgtop1984 for an introduction to homology 
-    theory and to \cite DBLP:books/daglib/0025666 for an introduction to persistent homology.
-    
-    <DT>Indexing Scheme:</DT>
-    "Changing" a simplicial complex consists in applying a simplicial map.
-    An <EM>indexing scheme</EM> is a directed graph together with a traversal 
-    order, such that two 
-    consecutive nodes in the graph are connected by an arrow (either forward or backward). 
-    The nodes represent simplicial complexes and the directed edges simplicial maps.
-
-    From the computational point of view, there are two types of indexing schemes of 
-    interest 
-    in persistent homology: <EM>linear</EM> ones 
-    \f$\bullet \longrightarrow \bullet \longrightarrow \cdots \longrightarrow \bullet 
-    \longrightarrow \bullet\f$
-    in persistent homology \cite DBLP:journals/dcg/ZomorodianC05 ,
-    and <EM>zigzag</EM> ones 
-    \f$\bullet \longrightarrow \bullet \longleftarrow \cdots 
-    \longrightarrow \bullet 
-    \longleftarrow \bullet \f$ in zigzag persistent 
-    homology \cite DBLP:journals/focm/CarlssonS10. 
-    These indexing schemes have a natural left-to-right traversal order, and we 
-    describe them with ranges and iterators.
-    In the current release of the Gudhi library, only the linear case is implemented.
-
-    In the following, we consider the case where the indexing scheme is induced 
-    by a filtration. 
-    Ordering the simplices 
-    by increasing filtration values (breaking ties so as a simplex appears after 
-    its subsimplices of same filtration value) provides an indexing scheme.
-
-
-
-    <DT>Implementations:</DT>
-    We use the <EM>Compressed Annotation Matrix</EM> of \cite DBLP:conf/esa/BoissonnatDM13 to 
-    implement the 
-    persistent cohomology algorithm of \cite DBLP:journals/dcg/SilvaMV11 
-    and \cite DBLP:conf/compgeom/DeyFW14 for persistence in the class Persistent_cohomology. 
-
-    The coefficient fields available as models of CoefficientField are Field_Zp
-    for \f$\mathbb{Z}_p\f$ (for any prime p) and Multi_field for the multi-field persistence algorithm 
-    -- computing persistence simultaneously in various coefficient fields -- described 
-    in \cite boissonnat:hal-00922572.
-=======
-/** \defgroup persistent_cohomology Persistent Cohomology Package
- *
- * Computation of persistent cohomology using the algorithm of
- * \cite DBLP:journals/dcg/SilvaMV11 and \cite DBLP:journals/corr/abs-1208-5018
- * and the Compressed Annotation Matrix
- * implementation of \cite DBLP:conf/esa/BoissonnatDM13
- *
- *
- *
 
  The theory of homology consists in attaching to a topological space a sequence of
  (homology) groups,
@@ -277,21 +160,6 @@
  Ordering the simplices
  by increasing filtration values (breaking ties so as a simplex appears after
  its subsimplices of same filtration value) provides an indexing scheme.
-
-
-
- <DT>Implementations:</DT>
- We use the <EM>Compressed Annotation Matrix</EM> of \cite DBLP:conf/esa/BoissonnatDM13 to
- implement the
- persistent cohomology algorithm of \cite DBLP:journals/dcg/SilvaMV11
- and \cite DBLP:conf/compgeom/DeyFW14 for persistence in the class Persistent_cohomology.
-
- The coefficient fields available as models of CoefficientField are Field_Zp
- for \f$\mathbb{Z}_p\f$ (for any prime p) and Multi_field for the multi-field persistence algorithm
- -- computing persistence simultaneously in various coefficient fields -- described
- in \cite boissonnat:hal-00922572.
->>>>>>> 8e83a86b
-
 
 \section Examples
     We provide several example files: run these examples with -h for details on their use, and read the README file.
@@ -434,11 +302,11 @@
 
  public:
   /** \brief Initializes the coefficient field.*/
-  void init_coefficients(uint8_t charac) {
+  void init_coefficients(uint16_t charac) {
     coeff_field_.init(charac);
   }
   /** \brief Initializes the coefficient field for multi-field persistent homology.*/
-  void init_coefficients(uint8_t charac_min, uint8_t charac_max) {
+  void init_coefficients(uint16_t charac_min, uint16_t charac_max) {
     coeff_field_.init(charac_min, charac_max);
   }
 
@@ -600,7 +468,7 @@
           if (w_y != coeff_field_.additive_identity()) {  // if != 0
             result_insert_a_ds = map_a_ds.insert(std::pair<Simplex_key, Arith_element>(cell_ref.key_, w_y));
             if (!(result_insert_a_ds.second)) {  // if cell_ref.key_ already a Key in map_a_ds
-              coeff_field_.plus_equal(result_insert_a_ds.first->second, w_y);
+              result_insert_a_ds.first->second = coeff_field_.plus_equal(result_insert_a_ds.first->second, w_y);
               if (result_insert_a_ds.first->second == coeff_field_.additive_identity()) {
                 map_a_ds.erase(result_insert_a_ds.first);
               }
@@ -772,16 +640,14 @@
           Cell * cell_tmp = cell_pool_->construct(Cell(other_it->first   // key
               , coeff_field_.additive_identity(), &target));
 
-          coeff_field_.plus_times_equal(cell_tmp->coefficient_,
-                                        other_it->second, w);
+          cell_tmp->coefficient_ = coeff_field_.plus_times_equal(cell_tmp->coefficient_, other_it->second, w);
 
           target.col_.insert(target_it, *cell_tmp);
 
           ++other_it;
         } else {  // it1->key == it2->key
           // target_it->coefficient_ <- target_it->coefficient_ + other_it->second * w
-          coeff_field_.plus_times_equal(target_it->coefficient_,
-                                        other_it->second, w);
+          target_it->coefficient_ = coeff_field_.plus_times_equal(target_it->coefficient_, other_it->second, w);
           if (target_it->coefficient_ == coeff_field_.additive_identity()) {
             auto tmp_it = target_it;
             ++target_it;
@@ -800,7 +666,7 @@
     }
     while (other_it != other.end()) {
       Cell * cell_tmp = cell_pool_->construct(Cell(other_it->first, coeff_field_.additive_identity(), &target));
-      coeff_field_.plus_times_equal(cell_tmp->coefficient_, other_it->second, w);
+      cell_tmp->coefficient_ = coeff_field_.plus_times_equal(cell_tmp->coefficient_, other_it->second, w);
       target.col_.insert(target.col_.end(), *cell_tmp);
 
       ++other_it;
