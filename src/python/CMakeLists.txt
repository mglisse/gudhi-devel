project(Cython)

function( add_GUDHI_PYTHON_lib THE_LIB )
  if(EXISTS ${THE_LIB})
    get_filename_component(THE_LIB_FILE_NAME ${THE_LIB} NAME_WE)
    if(WIN32)
      message("++ ${THE_LIB} => THE_LIB_FILE_NAME = ${THE_LIB_FILE_NAME}")
      set(GUDHI_PYTHON_LIBRARIES "${GUDHI_PYTHON_LIBRARIES}'${THE_LIB_FILE_NAME}', " PARENT_SCOPE)
    else(WIN32)
      STRING(REGEX REPLACE "lib" "" UNIX_LIB_FILE_NAME ${THE_LIB_FILE_NAME})
      message("++ ${THE_LIB} => UNIX_LIB_FILE_NAME = ${UNIX_LIB_FILE_NAME}")
      set(GUDHI_PYTHON_LIBRARIES "${GUDHI_PYTHON_LIBRARIES}'${UNIX_LIB_FILE_NAME}', " PARENT_SCOPE)
    endif(WIN32)
  endif(EXISTS ${THE_LIB})
endfunction( add_GUDHI_PYTHON_lib )

# THE_TEST is the python test file name (without .py extension) containing tests functions
function( add_gudhi_py_test THE_TEST )
  if(PYTEST_FOUND)
    # use ${PYTHON_EXECUTABLE} -B, otherwise a __pycache__ directory is created in sources by python
    # use py.test no cache provider, otherwise a .cache file is created in sources by py.test
    add_test(NAME ${THE_TEST}_py_test
             WORKING_DIRECTORY ${CMAKE_CURRENT_BINARY_DIR}
             COMMAND ${PYTHON_EXECUTABLE} -B -m pytest -p no:cacheprovider ${CMAKE_CURRENT_SOURCE_DIR}/test/${THE_TEST}.py)
  endif()
endfunction( add_gudhi_py_test )

# Set gudhi.__debug_info__
# WARNING : to be done before setup.py.in configure_file
function( add_gudhi_debug_info DEBUG_INFO )
  set(GUDHI_PYTHON_DEBUG_INFO "${GUDHI_PYTHON_DEBUG_INFO}    \"${DEBUG_INFO}\\n\" \\\n" PARENT_SCOPE)
endfunction( add_gudhi_debug_info )

if(PYTHONINTERP_FOUND)
  if(PYBIND11_FOUND)
    add_gudhi_debug_info("Pybind11 version ${PYBIND11_VERSION}")
    set(GUDHI_PYTHON_MODULES_EXTRA "${GUDHI_PYTHON_MODULES_EXTRA}'hera', ")
  endif()
  if(CYTHON_FOUND)
    set(GUDHI_PYTHON_MODULES "${GUDHI_PYTHON_MODULES}'off_reader', ")
    set(GUDHI_PYTHON_MODULES "${GUDHI_PYTHON_MODULES}'simplex_tree', ")
    set(GUDHI_PYTHON_MODULES "${GUDHI_PYTHON_MODULES}'rips_complex', ")
    set(GUDHI_PYTHON_MODULES "${GUDHI_PYTHON_MODULES}'cubical_complex', ")
    set(GUDHI_PYTHON_MODULES "${GUDHI_PYTHON_MODULES}'periodic_cubical_complex', ")
    set(GUDHI_PYTHON_MODULES "${GUDHI_PYTHON_MODULES}'persistence_graphical_tools', ")
    set(GUDHI_PYTHON_MODULES "${GUDHI_PYTHON_MODULES}'reader_utils', ")
    set(GUDHI_PYTHON_MODULES "${GUDHI_PYTHON_MODULES}'witness_complex', ")
    set(GUDHI_PYTHON_MODULES "${GUDHI_PYTHON_MODULES}'strong_witness_complex', ")
    set(GUDHI_PYTHON_MODULES "${GUDHI_PYTHON_MODULES}'bottleneck', ")
    set(GUDHI_PYTHON_MODULES "${GUDHI_PYTHON_MODULES}'nerve_gic', ")
    set(GUDHI_PYTHON_MODULES "${GUDHI_PYTHON_MODULES}'subsampling', ")
    set(GUDHI_PYTHON_MODULES "${GUDHI_PYTHON_MODULES}'tangential_complex', ")
    set(GUDHI_PYTHON_MODULES "${GUDHI_PYTHON_MODULES}'alpha_complex', ")
    set(GUDHI_PYTHON_MODULES "${GUDHI_PYTHON_MODULES}'euclidean_witness_complex', ")
    set(GUDHI_PYTHON_MODULES "${GUDHI_PYTHON_MODULES}'euclidean_strong_witness_complex', ")
    # Modules that should not be auto-imported in __init__.py
    set(GUDHI_PYTHON_MODULES_EXTRA "${GUDHI_PYTHON_MODULES_EXTRA}'representations', ")
    set(GUDHI_PYTHON_MODULES_EXTRA "${GUDHI_PYTHON_MODULES_EXTRA}'wasserstein', ")
    set(GUDHI_PYTHON_MODULES_EXTRA "${GUDHI_PYTHON_MODULES_EXTRA}'point_cloud', ")
    set(GUDHI_PYTHON_MODULES_EXTRA "${GUDHI_PYTHON_MODULES_EXTRA}'weighted_rips_complex', ")

    add_gudhi_debug_info("Python version ${PYTHON_VERSION_STRING}")
    add_gudhi_debug_info("Cython version ${CYTHON_VERSION}")
    if(PYTEST_FOUND)
      add_gudhi_debug_info("Pytest version ${PYTEST_VERSION}")
    endif()
    if(MATPLOTLIB_FOUND)
      add_gudhi_debug_info("Matplotlib version ${MATPLOTLIB_VERSION}")
    endif()
    if(NUMPY_FOUND)
      add_gudhi_debug_info("Numpy version ${NUMPY_VERSION}")
    endif()
    if(SCIPY_FOUND)
      add_gudhi_debug_info("Scipy version ${SCIPY_VERSION}")
    endif()
    if(SKLEARN_FOUND)
      add_gudhi_debug_info("Scikit-learn version ${SKLEARN_VERSION}")
    endif()
    if(OT_FOUND)
      add_gudhi_debug_info("POT version ${OT_VERSION}")
    endif()
    if(HNSWLIB_FOUND)
      # Does not have a version number...
      add_gudhi_debug_info("HNSWlib found")
    endif()
    if(TORCH_FOUND)
      add_gudhi_debug_info("PyTorch version ${TORCH_VERSION}")
    endif()
    if(PYKEOPS_FOUND)
      add_gudhi_debug_info("PyKeOps version ${PYKEOPS_VERSION}")
    endif()
    if(EAGERPY_FOUND)
      add_gudhi_debug_info("EagerPy version ${EAGERPY_VERSION}")
    endif()

    set(GUDHI_PYTHON_EXTRA_COMPILE_ARGS "${GUDHI_PYTHON_EXTRA_COMPILE_ARGS}'-DBOOST_RESULT_OF_USE_DECLTYPE', ")
    set(GUDHI_PYTHON_EXTRA_COMPILE_ARGS "${GUDHI_PYTHON_EXTRA_COMPILE_ARGS}'-DBOOST_ALL_NO_LIB', ")
    set(GUDHI_PYTHON_EXTRA_COMPILE_ARGS "${GUDHI_PYTHON_EXTRA_COMPILE_ARGS}'-DBOOST_SYSTEM_NO_DEPRECATED', ")

    # Gudhi and CGAL compilation option
    if(MSVC)
      set(GUDHI_PYTHON_EXTRA_COMPILE_ARGS "${GUDHI_PYTHON_EXTRA_COMPILE_ARGS}'/fp:strict', ")
    else(MSVC)
      set(GUDHI_PYTHON_EXTRA_COMPILE_ARGS "${GUDHI_PYTHON_EXTRA_COMPILE_ARGS}'-std=c++14', ")
    endif(MSVC)
    if(CMAKE_COMPILER_IS_GNUCXX)
      set(GUDHI_PYTHON_EXTRA_COMPILE_ARGS "${GUDHI_PYTHON_EXTRA_COMPILE_ARGS}'-frounding-math', ")
      set(GUDHI_PYBIND11_EXTRA_COMPILE_ARGS "${GUDHI_PYBIND11_EXTRA_COMPILE_ARGS}'-fvisibility=hidden', ")
    endif(CMAKE_COMPILER_IS_GNUCXX)
    if (CMAKE_CXX_COMPILER_ID MATCHES Intel)
      set(GUDHI_PYTHON_EXTRA_COMPILE_ARGS "${GUDHI_PYTHON_EXTRA_COMPILE_ARGS}'-fp-model strict', ")
    endif(CMAKE_CXX_COMPILER_ID MATCHES Intel)
    if (DEBUG_TRACES)
      # For programs to be more verbose
      set(GUDHI_PYTHON_EXTRA_COMPILE_ARGS "${GUDHI_PYTHON_EXTRA_COMPILE_ARGS}'-DDEBUG_TRACES', ")
    endif()

    if (EIGEN3_FOUND)
      add_gudhi_debug_info("Eigen3 version ${EIGEN3_VERSION}")
      # No problem, even if no CGAL found
      set(GUDHI_PYTHON_EXTRA_COMPILE_ARGS "${GUDHI_PYTHON_EXTRA_COMPILE_ARGS}'-DCGAL_EIGEN3_ENABLED', ")
    endif (EIGEN3_FOUND)

    set(GUDHI_PYTHON_MODULES_TO_COMPILE "${GUDHI_PYTHON_MODULES_TO_COMPILE}'off_reader', ")
    set(GUDHI_PYTHON_MODULES_TO_COMPILE "${GUDHI_PYTHON_MODULES_TO_COMPILE}'simplex_tree', ")
    set(GUDHI_PYTHON_MODULES_TO_COMPILE "${GUDHI_PYTHON_MODULES_TO_COMPILE}'rips_complex', ")
    set(GUDHI_PYTHON_MODULES_TO_COMPILE "${GUDHI_PYTHON_MODULES_TO_COMPILE}'cubical_complex', ")
    set(GUDHI_PYTHON_MODULES_TO_COMPILE "${GUDHI_PYTHON_MODULES_TO_COMPILE}'periodic_cubical_complex', ")
    set(GUDHI_PYTHON_MODULES_TO_COMPILE "${GUDHI_PYTHON_MODULES_TO_COMPILE}'reader_utils', ")
    set(GUDHI_PYTHON_MODULES_TO_COMPILE "${GUDHI_PYTHON_MODULES_TO_COMPILE}'witness_complex', ")
    set(GUDHI_PYTHON_MODULES_TO_COMPILE "${GUDHI_PYTHON_MODULES_TO_COMPILE}'strong_witness_complex', ")
    if (NOT CGAL_VERSION VERSION_LESS 4.11.0)
      set(GUDHI_PYTHON_MODULES_TO_COMPILE "${GUDHI_PYTHON_MODULES_TO_COMPILE}'bottleneck', ")
      set(GUDHI_PYTHON_MODULES_TO_COMPILE "${GUDHI_PYTHON_MODULES_TO_COMPILE}'nerve_gic', ")
    endif ()
    if (NOT CGAL_WITH_EIGEN3_VERSION VERSION_LESS 4.11.0)
      set(GUDHI_PYTHON_MODULES_TO_COMPILE "${GUDHI_PYTHON_MODULES_TO_COMPILE}'alpha_complex', ")
      set(GUDHI_PYTHON_MODULES_TO_COMPILE "${GUDHI_PYTHON_MODULES_TO_COMPILE}'subsampling', ")
      set(GUDHI_PYTHON_MODULES_TO_COMPILE "${GUDHI_PYTHON_MODULES_TO_COMPILE}'tangential_complex', ")
      set(GUDHI_PYTHON_MODULES_TO_COMPILE "${GUDHI_PYTHON_MODULES_TO_COMPILE}'euclidean_witness_complex', ")
      set(GUDHI_PYTHON_MODULES_TO_COMPILE "${GUDHI_PYTHON_MODULES_TO_COMPILE}'euclidean_strong_witness_complex', ")
    endif ()

    if(CGAL_FOUND)
      # Add CGAL compilation args
      if(CGAL_HEADER_ONLY)
        add_gudhi_debug_info("CGAL header only version ${CGAL_VERSION}")
        set(GUDHI_PYTHON_EXTRA_COMPILE_ARGS "${GUDHI_PYTHON_EXTRA_COMPILE_ARGS}'-DCGAL_HEADER_ONLY', ")
      else(CGAL_HEADER_ONLY)
        add_gudhi_debug_info("CGAL version ${CGAL_VERSION}")
        add_GUDHI_PYTHON_lib("${CGAL_LIBRARY}")
        set(GUDHI_PYTHON_LIBRARY_DIRS "${GUDHI_PYTHON_LIBRARY_DIRS}'${CGAL_LIBRARIES_DIR}', ")
        message("** Add CGAL ${CGAL_LIBRARIES_DIR}")
        # If CGAL is not header only, CGAL library may link with boost system,
        if(CMAKE_BUILD_TYPE MATCHES Debug)
          add_GUDHI_PYTHON_lib("${Boost_SYSTEM_LIBRARY_DEBUG}")
        else()
          add_GUDHI_PYTHON_lib("${Boost_SYSTEM_LIBRARY_RELEASE}")
        endif()
        set(GUDHI_PYTHON_LIBRARY_DIRS "${GUDHI_PYTHON_LIBRARY_DIRS}'${Boost_LIBRARY_DIRS}', ")
        message("** Add Boost ${Boost_LIBRARY_DIRS}")
      endif(CGAL_HEADER_ONLY)
      # GMP and GMPXX are not required, but if present, CGAL will link with them.
      if(GMP_FOUND)
        add_gudhi_debug_info("GMP_LIBRARIES = ${GMP_LIBRARIES}")
        set(GUDHI_PYTHON_EXTRA_COMPILE_ARGS "${GUDHI_PYTHON_EXTRA_COMPILE_ARGS}'-DCGAL_USE_GMP', ")
        add_GUDHI_PYTHON_lib("${GMP_LIBRARIES}")
        set(GUDHI_PYTHON_LIBRARY_DIRS "${GUDHI_PYTHON_LIBRARY_DIRS}'${GMP_LIBRARIES_DIR}', ")
        message("** Add gmp ${GMP_LIBRARIES_DIR}")
        if(GMPXX_FOUND)
          add_gudhi_debug_info("GMPXX_LIBRARIES = ${GMPXX_LIBRARIES}")
          set(GUDHI_PYTHON_EXTRA_COMPILE_ARGS "${GUDHI_PYTHON_EXTRA_COMPILE_ARGS}'-DCGAL_USE_GMPXX', ")
          add_GUDHI_PYTHON_lib("${GMPXX_LIBRARIES}")
          set(GUDHI_PYTHON_LIBRARY_DIRS "${GUDHI_PYTHON_LIBRARY_DIRS}'${GMPXX_LIBRARIES_DIR}', ")
          message("** Add gmpxx ${GMPXX_LIBRARIES_DIR}")
        endif(GMPXX_FOUND)
      endif(GMP_FOUND)
      if(MPFR_FOUND)
        add_gudhi_debug_info("MPFR_LIBRARIES = ${MPFR_LIBRARIES}")
        set(GUDHI_PYTHON_EXTRA_COMPILE_ARGS "${GUDHI_PYTHON_EXTRA_COMPILE_ARGS}'-DCGAL_USE_MPFR', ")
        add_GUDHI_PYTHON_lib("${MPFR_LIBRARIES}")
        # In case CGAL is not header only, all MPFR variables are set except MPFR_LIBRARIES_DIR - Just set it
        if(NOT MPFR_LIBRARIES_DIR)
          get_filename_component(MPFR_LIBRARIES_DIR ${MPFR_LIBRARIES} PATH)
        endif(NOT MPFR_LIBRARIES_DIR)
        set(GUDHI_PYTHON_LIBRARY_DIRS "${GUDHI_PYTHON_LIBRARY_DIRS}'${MPFR_LIBRARIES_DIR}', ")
        message("** Add mpfr ${MPFR_LIBRARIES}")
      endif(MPFR_FOUND)
    endif(CGAL_FOUND)

    # Specific for Mac
    if (${CMAKE_SYSTEM_NAME} MATCHES "Darwin")
        set(GUDHI_PYTHON_EXTRA_COMPILE_ARGS "${GUDHI_PYTHON_EXTRA_COMPILE_ARGS}'-mmacosx-version-min=10.12', ")
        set(GUDHI_PYTHON_EXTRA_LINK_ARGS "${GUDHI_PYTHON_EXTRA_LINK_ARGS}'-mmacosx-version-min=10.12', ")
    endif(${CMAKE_SYSTEM_NAME} MATCHES "Darwin")

    # Loop on INCLUDE_DIRECTORIES PROPERTY
    get_property(GUDHI_INCLUDE_DIRECTORIES DIRECTORY ${CMAKE_CURRENT_SOURCE_DIR} PROPERTY INCLUDE_DIRECTORIES)
    foreach(GUDHI_INCLUDE_DIRECTORY ${GUDHI_INCLUDE_DIRECTORIES})
      set(GUDHI_PYTHON_INCLUDE_DIRS "${GUDHI_PYTHON_INCLUDE_DIRS}'${GUDHI_INCLUDE_DIRECTORY}', ")
    endforeach()
    set(GUDHI_PYTHON_INCLUDE_DIRS "${GUDHI_PYTHON_INCLUDE_DIRS}'${CMAKE_SOURCE_DIR}/${GUDHI_PYTHON_PATH}/include', ")

    if (TBB_FOUND AND WITH_GUDHI_USE_TBB)
      add_gudhi_debug_info("TBB version ${TBB_INTERFACE_VERSION} found and used")
      set(GUDHI_PYTHON_EXTRA_COMPILE_ARGS "${GUDHI_PYTHON_EXTRA_COMPILE_ARGS}'-DGUDHI_USE_TBB', ")
      if(CMAKE_BUILD_TYPE MATCHES Debug)
        add_GUDHI_PYTHON_lib("${TBB_DEBUG_LIBRARY}")
        add_GUDHI_PYTHON_lib("${TBB_MALLOC_DEBUG_LIBRARY}")
      else()
        add_GUDHI_PYTHON_lib("${TBB_RELEASE_LIBRARY}")
        add_GUDHI_PYTHON_lib("${TBB_MALLOC_RELEASE_LIBRARY}")
      endif()
      set(GUDHI_PYTHON_LIBRARY_DIRS "${GUDHI_PYTHON_LIBRARY_DIRS}'${TBB_LIBRARY_DIRS}', ")
      message("** Add tbb ${TBB_LIBRARY_DIRS}")
      set(GUDHI_PYTHON_INCLUDE_DIRS "${GUDHI_PYTHON_INCLUDE_DIRS}'${TBB_INCLUDE_DIRS}', ")
    endif()

    if(UNIX AND WITH_GUDHI_PYTHON_RUNTIME_LIBRARY_DIRS)
      set( GUDHI_PYTHON_RUNTIME_LIBRARY_DIRS "${GUDHI_PYTHON_LIBRARY_DIRS}")
    endif(UNIX AND WITH_GUDHI_PYTHON_RUNTIME_LIBRARY_DIRS)

    # Generate setup.py file to cythonize Gudhi - This file must be named setup.py by convention
    configure_file(setup.py.in "${CMAKE_CURRENT_BINARY_DIR}/setup.py" @ONLY)

    # Generate gudhi/__init__.py
    file(MAKE_DIRECTORY "${CMAKE_CURRENT_BINARY_DIR}/gudhi")
    configure_file("gudhi/__init__.py.in" "${CMAKE_CURRENT_BINARY_DIR}/gudhi/__init__.py" @ONLY)

    # Other .py files
    file(COPY "gudhi/persistence_graphical_tools.py" DESTINATION "${CMAKE_CURRENT_BINARY_DIR}/gudhi")
    file(COPY "gudhi/representations" DESTINATION "${CMAKE_CURRENT_BINARY_DIR}/gudhi/")
    file(COPY "gudhi/wasserstein" DESTINATION "${CMAKE_CURRENT_BINARY_DIR}/gudhi")
    file(COPY "gudhi/point_cloud" DESTINATION "${CMAKE_CURRENT_BINARY_DIR}/gudhi")
    file(COPY "gudhi/weighted_rips_complex.py" DESTINATION "${CMAKE_CURRENT_BINARY_DIR}/gudhi")

    add_custom_command(
        OUTPUT gudhi.so
        WORKING_DIRECTORY ${CMAKE_CURRENT_BINARY_DIR}
        COMMAND ${PYTHON_EXECUTABLE} "${CMAKE_CURRENT_BINARY_DIR}/setup.py" "build_ext" "--inplace")

    add_custom_target(python ALL DEPENDS gudhi.so
                      COMMENT "Do not forget to add ${CMAKE_CURRENT_BINARY_DIR}/ to your PYTHONPATH before using examples or tests")

    install(CODE "execute_process(COMMAND ${PYTHON_EXECUTABLE} ${CMAKE_CURRENT_BINARY_DIR}/setup.py install)")

  # Documentation generation is available through sphinx - requires all modules
  # Make it first as sphinx test is by far the longest test which is nice when testing in parallel
  if(SPHINX_PATH)
    if(MATPLOTLIB_FOUND)
      if(NUMPY_FOUND)
        if(SCIPY_FOUND)
          if(SKLEARN_FOUND)
            if(OT_FOUND)
              if(PYBIND11_FOUND)
                if(NOT CGAL_WITH_EIGEN3_VERSION VERSION_LESS 4.11.0)
                  set (GUDHI_SPHINX_MESSAGE "Generating API documentation with Sphinx in ${CMAKE_CURRENT_BINARY_DIR}/sphinx/")
                  # User warning - Sphinx is a static pages generator, and configured to work fine with user_version
                  # Images and biblio warnings because not found on developper version
                  if (GUDHI_PYTHON_PATH STREQUAL "src/python")
                    set (GUDHI_SPHINX_MESSAGE "${GUDHI_SPHINX_MESSAGE} \n WARNING : Sphinx is configured for user version, you run it on developper version. Images and biblio will miss")
                  endif()
                  # sphinx target requires gudhi.so, because conf.py reads gudhi version from it
                  add_custom_target(sphinx
                      WORKING_DIRECTORY ${CMAKE_CURRENT_SOURCE_DIR}/doc
                      COMMAND ${CMAKE_COMMAND} -E env "PYTHONPATH=${CMAKE_CURRENT_BINARY_DIR}"
                      ${SPHINX_PATH} -b html ${CMAKE_CURRENT_SOURCE_DIR}/doc ${CMAKE_CURRENT_BINARY_DIR}/sphinx
                      DEPENDS "${CMAKE_CURRENT_BINARY_DIR}/gudhi.so"
                      COMMENT "${GUDHI_SPHINX_MESSAGE}" VERBATIM)

                  add_test(NAME sphinx_py_test
                           WORKING_DIRECTORY ${CMAKE_CURRENT_BINARY_DIR}
                           COMMAND ${CMAKE_COMMAND} -E env "PYTHONPATH=${CMAKE_CURRENT_BINARY_DIR}"
                           ${SPHINX_PATH} -b doctest ${CMAKE_CURRENT_SOURCE_DIR}/doc ${CMAKE_CURRENT_BINARY_DIR}/doctest)

                  # Set missing or not modules
                  set(GUDHI_MODULES ${GUDHI_MODULES} "python-documentation" CACHE INTERNAL "GUDHI_MODULES")
                else(NOT CGAL_WITH_EIGEN3_VERSION VERSION_LESS 4.11.0)
                  message("++ Python documentation module will not be compiled because it requires a Eigen3 and CGAL version >= 4.11.0")
                  set(GUDHI_MISSING_MODULES ${GUDHI_MISSING_MODULES} "python-documentation" CACHE INTERNAL "GUDHI_MISSING_MODULES")
                endif(NOT CGAL_WITH_EIGEN3_VERSION VERSION_LESS 4.11.0)
              else(PYBIND11_FOUND)
                message("++ Python documentation module will not be compiled because pybind11 was not found")
                set(GUDHI_MISSING_MODULES ${GUDHI_MISSING_MODULES} "python-documentation" CACHE INTERNAL "GUDHI_MISSING_MODULES")
              endif(PYBIND11_FOUND)
            else(OT_FOUND)
              message("++ Python documentation module will not be compiled because POT was not found")
              set(GUDHI_MISSING_MODULES ${GUDHI_MISSING_MODULES} "python-documentation" CACHE INTERNAL "GUDHI_MISSING_MODULES")
            endif(OT_FOUND)
          else(SKLEARN_FOUND)
            message("++ Python documentation module will not be compiled because scikit-learn was not found")
            set(GUDHI_MISSING_MODULES ${GUDHI_MISSING_MODULES} "python-documentation" CACHE INTERNAL "GUDHI_MISSING_MODULES")
          endif(SKLEARN_FOUND)
        else(SCIPY_FOUND)
          message("++ Python documentation module will not be compiled because scipy was not found")
          set(GUDHI_MISSING_MODULES ${GUDHI_MISSING_MODULES} "python-documentation" CACHE INTERNAL "GUDHI_MISSING_MODULES")
        endif(SCIPY_FOUND)
      else(NUMPY_FOUND)
        message("++ Python documentation module will not be compiled because numpy was not found")
        set(GUDHI_MISSING_MODULES ${GUDHI_MISSING_MODULES} "python-documentation" CACHE INTERNAL "GUDHI_MISSING_MODULES")
      endif(NUMPY_FOUND)
    else(MATPLOTLIB_FOUND)
      message("++ Python documentation module will not be compiled because matplotlib was not found")
      set(GUDHI_MISSING_MODULES ${GUDHI_MISSING_MODULES} "python-documentation" CACHE INTERNAL "GUDHI_MISSING_MODULES")
    endif(MATPLOTLIB_FOUND)
  else(SPHINX_PATH)
    message("++ Python documentation module will not be compiled because sphinx and sphinxcontrib-bibtex were not found")
    set(GUDHI_MISSING_MODULES ${GUDHI_MISSING_MODULES} "python-documentation" CACHE INTERNAL "GUDHI_MISSING_MODULES")
  endif(SPHINX_PATH)


    # Test examples
    if (NOT CGAL_WITH_EIGEN3_VERSION VERSION_LESS 4.11.0)
      # Bottleneck and Alpha
      add_test(NAME alpha_rips_persistence_bottleneck_distance_py_test
               WORKING_DIRECTORY ${CMAKE_CURRENT_BINARY_DIR}
               COMMAND ${CMAKE_COMMAND} -E env "PYTHONPATH=${CMAKE_CURRENT_BINARY_DIR}"
               ${PYTHON_EXECUTABLE} "${CMAKE_CURRENT_SOURCE_DIR}/example/alpha_rips_persistence_bottleneck_distance.py"
               -f ${CMAKE_SOURCE_DIR}/data/points/tore3D_300.off -t 0.15 -d 3)
      if(MATPLOTLIB_FOUND AND NUMPY_FOUND)
        # Tangential
        add_test(NAME tangential_complex_plain_homology_from_off_file_example_py_test
                 WORKING_DIRECTORY ${CMAKE_CURRENT_BINARY_DIR}
                 COMMAND ${CMAKE_COMMAND} -E env "PYTHONPATH=${CMAKE_CURRENT_BINARY_DIR}"
                 ${PYTHON_EXECUTABLE} "${CMAKE_CURRENT_SOURCE_DIR}/example/tangential_complex_plain_homology_from_off_file_example.py"
                 --no-diagram -i 2 -f ${CMAKE_SOURCE_DIR}/data/points/tore3D_300.off)

        add_gudhi_py_test(test_tangential_complex)

        # Witness complex AND Subsampling
        add_test(NAME euclidean_strong_witness_complex_diagram_persistence_from_off_file_example_py_test
                 WORKING_DIRECTORY ${CMAKE_CURRENT_BINARY_DIR}
                 COMMAND ${CMAKE_COMMAND} -E env "PYTHONPATH=${CMAKE_CURRENT_BINARY_DIR}"
                 ${PYTHON_EXECUTABLE} "${CMAKE_CURRENT_SOURCE_DIR}/example/euclidean_strong_witness_complex_diagram_persistence_from_off_file_example.py"
                 --no-diagram -f ${CMAKE_SOURCE_DIR}/data/points/tore3D_300.off -a 1.0 -n 20 -d 2)

        add_test(NAME euclidean_witness_complex_diagram_persistence_from_off_file_example_py_test
                 WORKING_DIRECTORY ${CMAKE_CURRENT_BINARY_DIR}
                 COMMAND ${CMAKE_COMMAND} -E env "PYTHONPATH=${CMAKE_CURRENT_BINARY_DIR}"
                 ${PYTHON_EXECUTABLE} "${CMAKE_CURRENT_SOURCE_DIR}/example/euclidean_witness_complex_diagram_persistence_from_off_file_example.py"
                 --no-diagram -f ${CMAKE_SOURCE_DIR}/data/points/tore3D_300.off -a 1.0 -n 20 -d 2)
      endif()

      # Subsampling
      add_gudhi_py_test(test_subsampling)

    endif (NOT CGAL_WITH_EIGEN3_VERSION VERSION_LESS 4.11.0)
    if (NOT CGAL_VERSION VERSION_LESS 4.11.0)
      # Bottleneck
      add_test(NAME bottleneck_basic_example_py_test
               WORKING_DIRECTORY ${CMAKE_CURRENT_BINARY_DIR}
               COMMAND ${CMAKE_COMMAND} -E env "PYTHONPATH=${CMAKE_CURRENT_BINARY_DIR}"
               ${PYTHON_EXECUTABLE} "${CMAKE_CURRENT_SOURCE_DIR}/example/bottleneck_basic_example.py")

      add_gudhi_py_test(test_bottleneck_distance)

      # Cover complex
      file(COPY ${CMAKE_SOURCE_DIR}/data/points/human.off DESTINATION ${CMAKE_CURRENT_BINARY_DIR}/)
      file(COPY ${CMAKE_SOURCE_DIR}/data/points/COIL_database/lucky_cat.off DESTINATION ${CMAKE_CURRENT_BINARY_DIR}/)
      file(COPY ${CMAKE_SOURCE_DIR}/data/points/COIL_database/lucky_cat_PCA1 DESTINATION ${CMAKE_CURRENT_BINARY_DIR}/)
      add_test(NAME cover_complex_nerve_example_py_test
               WORKING_DIRECTORY ${CMAKE_CURRENT_BINARY_DIR}
               COMMAND ${CMAKE_COMMAND} -E env "PYTHONPATH=${CMAKE_CURRENT_BINARY_DIR}"
               ${PYTHON_EXECUTABLE} "${CMAKE_CURRENT_SOURCE_DIR}/example/nerve_of_a_covering.py"
               -f human.off -c 2 -r 10 -g 0.3)

      add_test(NAME cover_complex_coordinate_gic_example_py_test
               WORKING_DIRECTORY ${CMAKE_CURRENT_BINARY_DIR}
               COMMAND ${CMAKE_COMMAND} -E env "PYTHONPATH=${CMAKE_CURRENT_BINARY_DIR}"
               ${PYTHON_EXECUTABLE} "${CMAKE_CURRENT_SOURCE_DIR}/example/coordinate_graph_induced_complex.py"
               -f human.off -c 0 -v)

      add_test(NAME cover_complex_functional_gic_example_py_test
               WORKING_DIRECTORY ${CMAKE_CURRENT_BINARY_DIR}
               COMMAND ${CMAKE_COMMAND} -E env "PYTHONPATH=${CMAKE_CURRENT_BINARY_DIR}"
               ${PYTHON_EXECUTABLE} "${CMAKE_CURRENT_SOURCE_DIR}/example/functional_graph_induced_complex.py"
               -o lucky_cat.off
               -f lucky_cat_PCA1 -v)

      add_test(NAME cover_complex_voronoi_gic_example_py_test
               WORKING_DIRECTORY ${CMAKE_CURRENT_BINARY_DIR}
               COMMAND ${CMAKE_COMMAND} -E env "PYTHONPATH=${CMAKE_CURRENT_BINARY_DIR}"
               ${PYTHON_EXECUTABLE} "${CMAKE_CURRENT_SOURCE_DIR}/example/voronoi_graph_induced_complex.py"
               -f human.off -n 700 -v)

      add_gudhi_py_test(test_cover_complex)
    endif (NOT CGAL_VERSION VERSION_LESS 4.11.0)

    if (NOT CGAL_WITH_EIGEN3_VERSION VERSION_LESS 4.11.0)
      # Alpha
      add_test(NAME alpha_complex_from_points_example_py_test
               WORKING_DIRECTORY ${CMAKE_CURRENT_BINARY_DIR}
               COMMAND ${CMAKE_COMMAND} -E env "PYTHONPATH=${CMAKE_CURRENT_BINARY_DIR}"
               ${PYTHON_EXECUTABLE} "${CMAKE_CURRENT_SOURCE_DIR}/example/alpha_complex_from_points_example.py")
      if(MATPLOTLIB_FOUND AND NUMPY_FOUND)
        add_test(NAME alpha_complex_diagram_persistence_from_off_file_example_py_test
               WORKING_DIRECTORY ${CMAKE_CURRENT_BINARY_DIR}
               COMMAND ${CMAKE_COMMAND} -E env "PYTHONPATH=${CMAKE_CURRENT_BINARY_DIR}"
               ${PYTHON_EXECUTABLE} "${CMAKE_CURRENT_SOURCE_DIR}/example/alpha_complex_diagram_persistence_from_off_file_example.py"
               --no-diagram -f ${CMAKE_SOURCE_DIR}/data/points/tore3D_300.off -a 0.6)
      endif()
      add_gudhi_py_test(test_alpha_complex)
    endif (NOT CGAL_WITH_EIGEN3_VERSION VERSION_LESS 4.11.0)

    if (NOT CGAL_WITH_EIGEN3_VERSION VERSION_LESS 4.11.0)
      # Euclidean witness
      add_gudhi_py_test(test_euclidean_witness_complex)

    endif (NOT CGAL_WITH_EIGEN3_VERSION VERSION_LESS 4.11.0)

    # Cubical
    add_test(NAME periodic_cubical_complex_barcode_persistence_from_perseus_file_example_py_test
             WORKING_DIRECTORY ${CMAKE_CURRENT_BINARY_DIR}
             COMMAND ${CMAKE_COMMAND} -E env "PYTHONPATH=${CMAKE_CURRENT_BINARY_DIR}"
             ${PYTHON_EXECUTABLE} "${CMAKE_CURRENT_SOURCE_DIR}/example/periodic_cubical_complex_barcode_persistence_from_perseus_file_example.py"
             --no-barcode -f ${CMAKE_SOURCE_DIR}/data/bitmap/CubicalTwoSphere.txt)

    if(NUMPY_FOUND)
      add_test(NAME random_cubical_complex_persistence_example_py_test
               WORKING_DIRECTORY ${CMAKE_CURRENT_BINARY_DIR}
               COMMAND ${CMAKE_COMMAND} -E env "PYTHONPATH=${CMAKE_CURRENT_BINARY_DIR}"
               ${PYTHON_EXECUTABLE} "${CMAKE_CURRENT_SOURCE_DIR}/example/random_cubical_complex_persistence_example.py"
               10 10 10)
    endif()

    add_gudhi_py_test(test_cubical_complex)

    # Rips
    if(MATPLOTLIB_FOUND AND NUMPY_FOUND)
      add_test(NAME rips_complex_diagram_persistence_from_distance_matrix_file_example_py_test
               WORKING_DIRECTORY ${CMAKE_CURRENT_BINARY_DIR}
               COMMAND ${CMAKE_COMMAND} -E env "PYTHONPATH=${CMAKE_CURRENT_BINARY_DIR}"
               ${PYTHON_EXECUTABLE} "${CMAKE_CURRENT_SOURCE_DIR}/example/rips_complex_diagram_persistence_from_distance_matrix_file_example.py"
               --no-diagram -f ${CMAKE_SOURCE_DIR}/data/distance_matrix/lower_triangular_distance_matrix.csv -e 12.0 -d 3)

      add_test(NAME rips_complex_diagram_persistence_from_off_file_example_py_test
               WORKING_DIRECTORY ${CMAKE_CURRENT_BINARY_DIR}
               COMMAND ${CMAKE_COMMAND} -E env "PYTHONPATH=${CMAKE_CURRENT_BINARY_DIR}"
               ${PYTHON_EXECUTABLE} ${CMAKE_CURRENT_SOURCE_DIR}/example/rips_complex_diagram_persistence_from_off_file_example.py
               --no-diagram -f ${CMAKE_SOURCE_DIR}/data/points/tore3D_300.off  -e 0.25 -d 3)
    endif()

    add_test(NAME rips_complex_from_points_example_py_test
             WORKING_DIRECTORY ${CMAKE_CURRENT_BINARY_DIR}
             COMMAND ${CMAKE_COMMAND} -E env "PYTHONPATH=${CMAKE_CURRENT_BINARY_DIR}"
             ${PYTHON_EXECUTABLE} ${CMAKE_CURRENT_SOURCE_DIR}/example/rips_complex_from_points_example.py)

    add_gudhi_py_test(test_rips_complex)

    # Simplex tree
    add_test(NAME simplex_tree_example_py_test
             WORKING_DIRECTORY ${CMAKE_CURRENT_BINARY_DIR}
             COMMAND ${CMAKE_COMMAND} -E env "PYTHONPATH=${CMAKE_CURRENT_BINARY_DIR}"
             ${PYTHON_EXECUTABLE} ${CMAKE_CURRENT_SOURCE_DIR}/example/simplex_tree_example.py)

    add_gudhi_py_test(test_simplex_tree)

    # Witness
    add_test(NAME witness_complex_from_nearest_landmark_table_py_test
             WORKING_DIRECTORY ${CMAKE_CURRENT_BINARY_DIR}
             COMMAND ${CMAKE_COMMAND} -E env "PYTHONPATH=${CMAKE_CURRENT_BINARY_DIR}"
             ${PYTHON_EXECUTABLE} ${CMAKE_CURRENT_SOURCE_DIR}/example/witness_complex_from_nearest_landmark_table.py)

    add_gudhi_py_test(test_witness_complex)

    # Reader utils
    add_gudhi_py_test(test_reader_utils)

    # Wasserstein
    if(OT_FOUND AND PYBIND11_FOUND)
      add_gudhi_py_test(test_wasserstein_distance)
      add_gudhi_py_test(test_wasserstein_barycenter)
    endif()

    # Representations
    if(SKLEARN_FOUND AND MATPLOTLIB_FOUND)
      add_gudhi_py_test(test_representations)
    endif()

    # Time Delay
    add_gudhi_py_test(test_time_delay)

    # DTM
    if(SCIPY_FOUND AND SKLEARN_FOUND AND TORCH_FOUND AND HNSWLIB_FOUND AND PYKEOPS_FOUND AND EAGERPY_FOUND)
      add_gudhi_py_test(test_knn)
      add_gudhi_py_test(test_dtm)
    endif()

<<<<<<< HEAD
=======
    # Weighted Rips
    add_gudhi_py_test(test_weighted_rips)

    # Documentation generation is available through sphinx - requires all modules
    if(SPHINX_PATH)
      if(MATPLOTLIB_FOUND)
        if(NUMPY_FOUND)
          if(SCIPY_FOUND)
            if(SKLEARN_FOUND)
              if(OT_FOUND)
                if(PYBIND11_FOUND)
                  if(NOT CGAL_WITH_EIGEN3_VERSION VERSION_LESS 4.11.0)
                    set (GUDHI_SPHINX_MESSAGE "Generating API documentation with Sphinx in ${CMAKE_CURRENT_BINARY_DIR}/sphinx/")
                    # User warning - Sphinx is a static pages generator, and configured to work fine with user_version
                    # Images and biblio warnings because not found on developper version
                    if (GUDHI_PYTHON_PATH STREQUAL "src/python")
                      set (GUDHI_SPHINX_MESSAGE "${GUDHI_SPHINX_MESSAGE} \n WARNING : Sphinx is configured for user version, you run it on developper version. Images and biblio will miss")
                    endif()
                    # sphinx target requires gudhi.so, because conf.py reads gudhi version from it
                    add_custom_target(sphinx
                        WORKING_DIRECTORY ${CMAKE_CURRENT_SOURCE_DIR}/doc
                        COMMAND ${CMAKE_COMMAND} -E env "PYTHONPATH=${CMAKE_CURRENT_BINARY_DIR}"
                        ${SPHINX_PATH} -b html ${CMAKE_CURRENT_SOURCE_DIR}/doc ${CMAKE_CURRENT_BINARY_DIR}/sphinx
                        DEPENDS "${CMAKE_CURRENT_BINARY_DIR}/gudhi.so"
                        COMMENT "${GUDHI_SPHINX_MESSAGE}" VERBATIM)
  
                    add_test(NAME sphinx_py_test
                             WORKING_DIRECTORY ${CMAKE_CURRENT_BINARY_DIR}
                             COMMAND ${CMAKE_COMMAND} -E env "PYTHONPATH=${CMAKE_CURRENT_BINARY_DIR}"
                             ${SPHINX_PATH} -b doctest ${CMAKE_CURRENT_SOURCE_DIR}/doc ${CMAKE_CURRENT_BINARY_DIR}/doctest)
  
                    # Set missing or not modules
                    set(GUDHI_MODULES ${GUDHI_MODULES} "python-documentation" CACHE INTERNAL "GUDHI_MODULES")
                  else(NOT CGAL_WITH_EIGEN3_VERSION VERSION_LESS 4.11.0)
                    message("++ Python documentation module will not be compiled because it requires a Eigen3 and CGAL version >= 4.11.0")
                    set(GUDHI_MISSING_MODULES ${GUDHI_MISSING_MODULES} "python-documentation" CACHE INTERNAL "GUDHI_MISSING_MODULES")
                  endif(NOT CGAL_WITH_EIGEN3_VERSION VERSION_LESS 4.11.0)
                else(PYBIND11_FOUND)
                  message("++ Python documentation module will not be compiled because pybind11 was not found")
                  set(GUDHI_MISSING_MODULES ${GUDHI_MISSING_MODULES} "python-documentation" CACHE INTERNAL "GUDHI_MISSING_MODULES")
                endif(PYBIND11_FOUND)
              else(OT_FOUND)
                message("++ Python documentation module will not be compiled because POT was not found")
                set(GUDHI_MISSING_MODULES ${GUDHI_MISSING_MODULES} "python-documentation" CACHE INTERNAL "GUDHI_MISSING_MODULES")
              endif(OT_FOUND)
            else(SKLEARN_FOUND)
              message("++ Python documentation module will not be compiled because scikit-learn was not found")
              set(GUDHI_MISSING_MODULES ${GUDHI_MISSING_MODULES} "python-documentation" CACHE INTERNAL "GUDHI_MISSING_MODULES")
            endif(SKLEARN_FOUND)
          else(SCIPY_FOUND)
            message("++ Python documentation module will not be compiled because scipy was not found")
            set(GUDHI_MISSING_MODULES ${GUDHI_MISSING_MODULES} "python-documentation" CACHE INTERNAL "GUDHI_MISSING_MODULES")
          endif(SCIPY_FOUND)
        else(NUMPY_FOUND)
          message("++ Python documentation module will not be compiled because numpy was not found")
          set(GUDHI_MISSING_MODULES ${GUDHI_MISSING_MODULES} "python-documentation" CACHE INTERNAL "GUDHI_MISSING_MODULES")
        endif(NUMPY_FOUND)
      else(MATPLOTLIB_FOUND)
        message("++ Python documentation module will not be compiled because matplotlib was not found")
        set(GUDHI_MISSING_MODULES ${GUDHI_MISSING_MODULES} "python-documentation" CACHE INTERNAL "GUDHI_MISSING_MODULES")
      endif(MATPLOTLIB_FOUND)
    else(SPHINX_PATH)
      message("++ Python documentation module will not be compiled because sphinx and sphinxcontrib-bibtex were not found")
      set(GUDHI_MISSING_MODULES ${GUDHI_MISSING_MODULES} "python-documentation" CACHE INTERNAL "GUDHI_MISSING_MODULES")
    endif(SPHINX_PATH)


>>>>>>> 4294e5fc
    # Set missing or not modules
    set(GUDHI_MODULES ${GUDHI_MODULES} "python" CACHE INTERNAL "GUDHI_MODULES")
  else(CYTHON_FOUND)
    message("++ Python module will not be compiled because cython was not found")
    set(GUDHI_MISSING_MODULES ${GUDHI_MISSING_MODULES} "python" CACHE INTERNAL "GUDHI_MISSING_MODULES")
  endif(CYTHON_FOUND)
else(PYTHONINTERP_FOUND)
  message("++ Python module will not be compiled because no Python interpreter was found")
  set(GUDHI_MISSING_MODULES ${GUDHI_MISSING_MODULES} "python" CACHE INTERNAL "GUDHI_MISSING_MODULES")
endif(PYTHONINTERP_FOUND)<|MERGE_RESOLUTION|>--- conflicted
+++ resolved
@@ -486,76 +486,9 @@
       add_gudhi_py_test(test_dtm)
     endif()
 
-<<<<<<< HEAD
-=======
     # Weighted Rips
     add_gudhi_py_test(test_weighted_rips)
 
-    # Documentation generation is available through sphinx - requires all modules
-    if(SPHINX_PATH)
-      if(MATPLOTLIB_FOUND)
-        if(NUMPY_FOUND)
-          if(SCIPY_FOUND)
-            if(SKLEARN_FOUND)
-              if(OT_FOUND)
-                if(PYBIND11_FOUND)
-                  if(NOT CGAL_WITH_EIGEN3_VERSION VERSION_LESS 4.11.0)
-                    set (GUDHI_SPHINX_MESSAGE "Generating API documentation with Sphinx in ${CMAKE_CURRENT_BINARY_DIR}/sphinx/")
-                    # User warning - Sphinx is a static pages generator, and configured to work fine with user_version
-                    # Images and biblio warnings because not found on developper version
-                    if (GUDHI_PYTHON_PATH STREQUAL "src/python")
-                      set (GUDHI_SPHINX_MESSAGE "${GUDHI_SPHINX_MESSAGE} \n WARNING : Sphinx is configured for user version, you run it on developper version. Images and biblio will miss")
-                    endif()
-                    # sphinx target requires gudhi.so, because conf.py reads gudhi version from it
-                    add_custom_target(sphinx
-                        WORKING_DIRECTORY ${CMAKE_CURRENT_SOURCE_DIR}/doc
-                        COMMAND ${CMAKE_COMMAND} -E env "PYTHONPATH=${CMAKE_CURRENT_BINARY_DIR}"
-                        ${SPHINX_PATH} -b html ${CMAKE_CURRENT_SOURCE_DIR}/doc ${CMAKE_CURRENT_BINARY_DIR}/sphinx
-                        DEPENDS "${CMAKE_CURRENT_BINARY_DIR}/gudhi.so"
-                        COMMENT "${GUDHI_SPHINX_MESSAGE}" VERBATIM)
-  
-                    add_test(NAME sphinx_py_test
-                             WORKING_DIRECTORY ${CMAKE_CURRENT_BINARY_DIR}
-                             COMMAND ${CMAKE_COMMAND} -E env "PYTHONPATH=${CMAKE_CURRENT_BINARY_DIR}"
-                             ${SPHINX_PATH} -b doctest ${CMAKE_CURRENT_SOURCE_DIR}/doc ${CMAKE_CURRENT_BINARY_DIR}/doctest)
-  
-                    # Set missing or not modules
-                    set(GUDHI_MODULES ${GUDHI_MODULES} "python-documentation" CACHE INTERNAL "GUDHI_MODULES")
-                  else(NOT CGAL_WITH_EIGEN3_VERSION VERSION_LESS 4.11.0)
-                    message("++ Python documentation module will not be compiled because it requires a Eigen3 and CGAL version >= 4.11.0")
-                    set(GUDHI_MISSING_MODULES ${GUDHI_MISSING_MODULES} "python-documentation" CACHE INTERNAL "GUDHI_MISSING_MODULES")
-                  endif(NOT CGAL_WITH_EIGEN3_VERSION VERSION_LESS 4.11.0)
-                else(PYBIND11_FOUND)
-                  message("++ Python documentation module will not be compiled because pybind11 was not found")
-                  set(GUDHI_MISSING_MODULES ${GUDHI_MISSING_MODULES} "python-documentation" CACHE INTERNAL "GUDHI_MISSING_MODULES")
-                endif(PYBIND11_FOUND)
-              else(OT_FOUND)
-                message("++ Python documentation module will not be compiled because POT was not found")
-                set(GUDHI_MISSING_MODULES ${GUDHI_MISSING_MODULES} "python-documentation" CACHE INTERNAL "GUDHI_MISSING_MODULES")
-              endif(OT_FOUND)
-            else(SKLEARN_FOUND)
-              message("++ Python documentation module will not be compiled because scikit-learn was not found")
-              set(GUDHI_MISSING_MODULES ${GUDHI_MISSING_MODULES} "python-documentation" CACHE INTERNAL "GUDHI_MISSING_MODULES")
-            endif(SKLEARN_FOUND)
-          else(SCIPY_FOUND)
-            message("++ Python documentation module will not be compiled because scipy was not found")
-            set(GUDHI_MISSING_MODULES ${GUDHI_MISSING_MODULES} "python-documentation" CACHE INTERNAL "GUDHI_MISSING_MODULES")
-          endif(SCIPY_FOUND)
-        else(NUMPY_FOUND)
-          message("++ Python documentation module will not be compiled because numpy was not found")
-          set(GUDHI_MISSING_MODULES ${GUDHI_MISSING_MODULES} "python-documentation" CACHE INTERNAL "GUDHI_MISSING_MODULES")
-        endif(NUMPY_FOUND)
-      else(MATPLOTLIB_FOUND)
-        message("++ Python documentation module will not be compiled because matplotlib was not found")
-        set(GUDHI_MISSING_MODULES ${GUDHI_MISSING_MODULES} "python-documentation" CACHE INTERNAL "GUDHI_MISSING_MODULES")
-      endif(MATPLOTLIB_FOUND)
-    else(SPHINX_PATH)
-      message("++ Python documentation module will not be compiled because sphinx and sphinxcontrib-bibtex were not found")
-      set(GUDHI_MISSING_MODULES ${GUDHI_MISSING_MODULES} "python-documentation" CACHE INTERNAL "GUDHI_MISSING_MODULES")
-    endif(SPHINX_PATH)
-
-
->>>>>>> 4294e5fc
     # Set missing or not modules
     set(GUDHI_MODULES ${GUDHI_MODULES} "python" CACHE INTERNAL "GUDHI_MODULES")
   else(CYTHON_FOUND)
