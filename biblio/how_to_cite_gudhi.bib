--- conflicted
+++ resolved
@@ -123,14 +123,6 @@
 , year =        2016
 }
 
-<<<<<<< HEAD
-@incollection{gudhi:Kernels
-, author =  "Mathieu Carri\`ere"
-, title =   "Kernels for PDs"
-, publisher =  "{GUDHI Editorial Board}"
-, booktitle =   "{GUDHI} User and Reference Manual"
-, url = "http://gudhi.gforge.inria.fr/python/latest/"
-=======
 @incollection{gudhi:CoverComplex
 , author =  "Mathieu Carri\`ere"
 , title =   "Cover complex"
@@ -146,6 +138,5 @@
 , publisher =  "{GUDHI Editorial Board}"
 , booktitle =   "{GUDHI} User and Reference Manual"
 , url = "http://gudhi.gforge.inria.fr/doc/latest/group___persistence__representations.html"
->>>>>>> 26548499
 , year =        2017
 }